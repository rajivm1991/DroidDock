:root {
  font-family: -apple-system, BlinkMacSystemFont, 'Segoe UI', 'Roboto', 'Helvetica', 'Arial', sans-serif;
  font-size: 14px;
  line-height: 1.5;
  color: #333;
  background-color: #f5f5f5;
  -webkit-font-smoothing: antialiased;
  -moz-osx-font-smoothing: grayscale;
}

* {
  margin: 0;
  padding: 0;
  box-sizing: border-box;
}

.container {
  display: flex;
  flex-direction: column;
  height: 100vh;
  background-color: #fff;
  padding-bottom: 28px; /* Make room for status bar */
}

header {
  padding: 16px 20px;
  background: linear-gradient(135deg, #667eea 0%, #764ba2 100%);
  color: white;
  box-shadow: 0 2px 8px rgba(0, 0, 0, 0.1);
}

header h1 {
  margin: 0 0 12px 0;
  font-size: 24px;
  font-weight: 600;
}

.device-selector {
  display: flex;
  align-items: center;
  gap: 10px;
}

.device-selector label {
  font-weight: 500;
}

.device-selector select {
  flex: 1;
  padding: 8px 12px;
  border: none;
  border-radius: 6px;
  background-color: rgba(255, 255, 255, 0.9);
  color: #333;
  font-size: 14px;
  cursor: pointer;
}

.device-selector button {
  padding: 8px 16px;
  border: none;
  border-radius: 6px;
  background-color: rgba(255, 255, 255, 0.9);
  color: #333;
  font-weight: 500;
  cursor: pointer;
  transition: background-color 0.2s;
}

.device-selector button:hover {
  background-color: rgba(255, 255, 255, 1);
}

.device-selector button.toggle-active {
  background-color: #667eea;
  color: white;
}

.device-selector button.toggle-active:hover {
  background-color: #5568d3;
}

.settings-dropdown {
  position: relative;
}

.settings-dropdown button {
  padding: 8px 16px;
  border: none;
  border-radius: 6px;
  background-color: rgba(255, 255, 255, 0.9);
  color: #333;
  font-weight: 500;
  cursor: pointer;
  transition: background-color 0.2s;
}

.settings-dropdown button:hover {
  background-color: rgba(255, 255, 255, 1);
}

.settings-menu {
  position: absolute;
  top: calc(100% + 8px);
  right: 0;
  background-color: white;
  border-radius: 8px;
  box-shadow: 0 4px 12px rgba(0, 0, 0, 0.15);
  padding: 8px;
  min-width: 200px;
  z-index: 1000;
}

.settings-item {
  padding: 8px;
}

.settings-divider {
  height: 1px;
  background-color: #e0e0e0;
  margin: 8px 0;
}

.sort-label {
  display: block;
  font-size: 12px;
  color: #666;
  margin-bottom: 4px;
  font-weight: 500;
}

.sort-select {
  width: 100%;
  padding: 6px 8px;
  border: 1px solid #ddd;
  border-radius: 4px;
  background-color: white;
  color: #333;
  font-size: 13px;
  cursor: pointer;
}

.sort-select:hover {
  border-color: #667eea;
}

.sort-select:focus {
  outline: none;
  border-color: #667eea;
  box-shadow: 0 0 0 2px rgba(102, 126, 234, 0.1);
}

.toggle-label {
  display: flex;
  align-items: center;
  justify-content: space-between;
  cursor: pointer;
  user-select: none;
}

.toggle-label span:first-child {
  font-size: 14px;
  color: #333;
}

.toggle-checkbox {
  display: none;
}

.toggle-switch {
  position: relative;
  width: 44px;
  height: 24px;
  background-color: #ccc;
  border-radius: 12px;
  transition: background-color 0.3s;
  flex-shrink: 0;
}

.toggle-switch::after {
  content: '';
  position: absolute;
  top: 2px;
  left: 2px;
  width: 20px;
  height: 20px;
  background-color: white;
  border-radius: 50%;
  transition: transform 0.3s;
  box-shadow: 0 2px 4px rgba(0, 0, 0, 0.2);
}

.toggle-checkbox:checked + .toggle-switch {
  background-color: #667eea;
}

.toggle-checkbox:checked + .toggle-switch::after {
  transform: translateX(20px);
}

.error {
  margin: 16px 20px;
  padding: 12px;
  background-color: #fee;
  border-left: 4px solid #f33;
  color: #c33;
  border-radius: 4px;
  display: flex;
  justify-content: space-between;
  align-items: center;
  gap: 12px;
}

.success {
  margin: 16px 20px;
  padding: 12px;
  background-color: #efe;
  border-left: 4px solid #4CAF50;
  color: #2e7d32;
  border-radius: 4px;
  display: flex;
  justify-content: space-between;
  align-items: center;
  gap: 12px;
}

.info {
  margin: 16px 20px;
  padding: 12px;
  background-color: #e3f2fd;
  border-left: 4px solid #2196F3;
  color: #1565c0;
  border-radius: 4px;
  display: flex;
  justify-content: space-between;
  align-items: center;
  gap: 12px;
}

.error .close-btn,
.success .close-btn,
.info .close-btn {
  background: none;
  border: none;
  font-size: 24px;
  line-height: 1;
  cursor: pointer;
  padding: 0;
  width: 24px;
  height: 24px;
  flex-shrink: 0;
  opacity: 0.6;
  transition: opacity 0.2s;
  color: inherit;
}

.error .close-btn:hover,
.success .close-btn:hover,
.info .close-btn:hover {
  opacity: 1;
}

.error-screen {
  display: flex;
  flex-direction: column;
  align-items: center;
  justify-content: center;
  height: 100vh;
  text-align: center;
  padding: 40px;
}

.error-screen h1 {
  font-size: 32px;
  margin-bottom: 16px;
  color: #c33;
}

.error-screen p {
  margin-bottom: 12px;
  color: #666;
}

.error-screen .adb-path-info {
  color: #888;
  font-size: 12px;
  margin-top: 8px;
}

.error-screen .adb-setup {
  max-width: 600px;
  margin: 30px auto;
  text-align: left;
  background-color: #f9f9f9;
  padding: 20px;
  border-radius: 8px;
}

.error-screen .adb-setup h3 {
  margin-top: 20px;
  margin-bottom: 10px;
  color: #667eea;
}

.error-screen .adb-setup h3:first-child {
  margin-top: 0;
}

.error-screen .adb-setup code {
  background-color: #e8e8e8;
  padding: 4px 8px;
  border-radius: 4px;
  font-family: 'Monaco', 'Menlo', monospace;
  font-size: 13px;
}

.error-screen .adb-setup a {
  color: #667eea;
  text-decoration: none;
}

.error-screen .adb-setup a:hover {
  text-decoration: underline;
}

.custom-path-input {
  display: flex;
  gap: 10px;
  margin: 10px 0;
}

.custom-path-input input {
  flex: 1;
  padding: 10px;
  border: 1px solid #ddd;
  border-radius: 6px;
  font-size: 14px;
}

.custom-path-input button {
  padding: 10px 20px;
  border: none;
  border-radius: 6px;
  background-color: #667eea;
  color: white;
  font-weight: 500;
  cursor: pointer;
}

.custom-path-input button:hover {
  background-color: #5568d3;
}

.hint {
  font-size: 12px;
  color: #888;
  margin-top: 5px;
}

.error-screen .retry-btn {
  margin-top: 20px;
  padding: 12px 24px;
  border: none;
  border-radius: 6px;
  background-color: #667eea;
  color: white;
  font-weight: 500;
  cursor: pointer;
}

.error-screen .retry-btn:hover {
  background-color: #5568d3;
}

.breadcrumb {
  padding: 12px 20px;
  background-color: #f8f9fa;
  border-bottom: 1px solid #e0e0e0;
  display: flex;
  align-items: center;
  gap: 4px;
  flex-wrap: wrap;
}

.breadcrumb-btn {
  padding: 6px 12px;
  border: none;
  background: none;
  color: #667eea;
  cursor: pointer;
  border-radius: 4px;
  font-size: 14px;
  transition: background-color 0.2s;
}

.breadcrumb-btn:hover {
  background-color: #e8e8e8;
}

.separator {
  color: #999;
  padding: 0 4px;
}

.up-btn {
  margin-left: 12px;
  padding: 6px 12px;
  border: 1px solid #ddd;
  background-color: white;
  color: #667eea;
  cursor: pointer;
  border-radius: 4px;
  font-weight: 500;
  transition: all 0.2s;
}

.up-btn:hover {
  background-color: #667eea;
  color: white;
  border-color: #667eea;
}

.file-list {
  flex: 1;
  overflow-y: auto;
  padding: 0 20px 20px 20px;
}

.loading {
  padding: 40px;
  text-align: center;
  color: #999;
  font-size: 16px;
}

table {
  width: 100%;
  border-collapse: collapse;
  margin-top: 16px;
  table-layout: fixed;
}

thead {
  background-color: #f8f9fa;
  position: sticky;
  top: 0;
}

th {
  padding: 12px;
  text-align: left;
  font-weight: 600;
  color: #555;
  border-bottom: 2px solid #e0e0e0;
}

th:nth-child(1) {
  width: 60%;
}

th:nth-child(2) {
  width: 20%;
}

th:nth-child(3) {
  width: 20%;
}

.sortable-header {
  cursor: pointer;
  user-select: none;
  transition: background-color 0.2s;
}

.sortable-header:hover {
  background-color: #e8e9ea;
}

tbody tr {
  border-bottom: 1px solid #f0f0f0;
  transition: background-color 0.2s;
}

tbody tr:hover {
  background-color: #f8f9fa;
}

td {
  padding: 12px;
  color: #333;
  overflow: hidden;
  text-overflow: ellipsis;
  white-space: nowrap;
}

td:first-child {
  max-width: 0;
}

.directory {
  font-weight: 500;
}

.directory:hover td {
  background-color: inherit;
}

.file {
  cursor: default;
}

.file-name {
  display: inline;
  vertical-align: middle;
}

.file-name.clickable {
  cursor: pointer;
  color: #667eea;
  text-decoration: none;
  transition: color 0.2s;
}

.file-name.clickable:hover {
  color: #5568d3;
  text-decoration: underline;
}

.rename-input {
  display: inline-block;
  padding: 4px 8px;
  border: 2px solid #667eea;
  border-radius: 4px;
  font-size: 14px;
  font-family: inherit;
  outline: none;
  background-color: white;
  min-width: 200px;
  max-width: 400px;
}

.rename-input:focus {
  border-color: #5568d3;
  box-shadow: 0 0 0 3px rgba(102, 126, 234, 0.1);
}

.icon {
  margin-right: 8px;
  font-size: 16px;
  vertical-align: middle;
}

.thumbnail {
  width: 40px;
  height: 40px;
  object-fit: cover;
  border-radius: 4px;
  margin-right: 8px;
  vertical-align: middle;
  border: 1px solid #e0e0e0;
}

.thumbnail-counter {
  padding: 8px 12px;
  font-size: 12px;
  color: #666;
  background-color: #f8f9fa;
  border-radius: 4px;
  margin-bottom: 8px;
  text-align: center;
}

.permissions {
  font-family: 'Monaco', 'Menlo', 'Courier New', monospace;
  font-size: 12px;
  color: #666;
}

.empty {
  text-align: center;
  color: #999;
  padding: 40px !important;
  font-style: italic;
}

/* Toolbar */
.toolbar {
  padding: 12px 20px;
  background-color: #fff;
  border-bottom: 1px solid #e0e0e0;
  display: flex;
  justify-content: space-between;
  align-items: center;
  gap: 16px;
  flex-wrap: wrap;
}

/* Search bar */
.search-bar {
  display: flex;
  align-items: center;
  gap: 10px;
  flex: 1;
  min-width: 300px;
}

.search-input {
  flex: 1;
  padding: 8px 12px;
  border: 1px solid #ddd;
  border-radius: 6px;
  font-size: 14px;
}

.search-input:focus {
  outline: none;
  border-color: #667eea;
}

.search-option {
  display: flex;
  align-items: center;
  gap: 6px;
  font-size: 14px;
  color: #666;
  cursor: pointer;
  user-select: none;
}

.search-option input[type="checkbox"] {
  cursor: pointer;
}

.search-btn,
.clear-search-btn {
  padding: 8px 16px;
  border: none;
  border-radius: 6px;
  font-weight: 500;
  cursor: pointer;
  transition: background-color 0.2s;
}

.search-btn {
  background-color: #667eea;
  color: white;
}

.search-btn:hover:not(:disabled) {
  background-color: #5568d3;
}

.search-btn:disabled {
  background-color: #ccc;
  cursor: not-allowed;
}

.clear-search-btn {
  background-color: #f0f0f0;
  color: #666;
}

.clear-search-btn:hover {
  background-color: #e0e0e0;
}

/* File actions */
.file-actions {
  display: flex;
  align-items: center;
  gap: 10px;
}

.selection-count {
  font-size: 14px;
  color: #666;
  font-weight: 500;
}

.clear-selection-btn,
.download-btn,
.delete-btn {
  padding: 8px 16px;
  border: none;
  border-radius: 6px;
  font-weight: 500;
  cursor: pointer;
  transition: background-color 0.2s;
}

.clear-selection-btn {
  background-color: #f0f0f0;
  color: #666;
}

.clear-selection-btn:hover {
  background-color: #e0e0e0;
}

.download-btn {
  background-color: #4CAF50;
  color: white;
}

.download-btn:hover:not(:disabled) {
  background-color: #45a049;
}

.download-btn:disabled {
  background-color: #ccc;
  cursor: not-allowed;
}

.upload-btn {
  padding: 8px 16px;
  border: none;
  border-radius: 6px;
  font-weight: 500;
  cursor: pointer;
  transition: background-color 0.2s;
  background-color: #2196F3;
  color: white;
}

.upload-btn:hover:not(:disabled) {
  background-color: #1976D2;
}

.upload-btn:disabled {
  background-color: #ccc;
  cursor: not-allowed;
}

.delete-btn {
  background-color: #f44336;
  color: white;
}

.delete-btn:hover:not(:disabled) {
  background-color: #d32f2f;
}

.delete-btn:disabled {
  background-color: #ccc;
  cursor: not-allowed;
}

/* Search info */
.search-info {
  padding: 8px 20px;
  background-color: #e8f0fe;
  border-bottom: 1px solid #d2e3fc;
  color: #1967d2;
  font-size: 14px;
}

/* File selection */
.file-checkbox {
  margin-right: 8px;
  cursor: pointer;
}

tbody tr.selected {
  background-color: #e8f0fe !important;
}

tbody tr.selected td {
  color: #1967d2;
}

tbody tr.file-row.focused {
  outline: 2px solid #667eea;
  outline-offset: -2px;
}

tbody tr {
  cursor: pointer;
}

/* Modal dialog */
.modal-overlay {
  position: fixed;
  top: 0;
  left: 0;
  right: 0;
  bottom: 0;
  background-color: rgba(0, 0, 0, 0.5);
  display: flex;
  align-items: center;
  justify-content: center;
  z-index: 2000;
}

.modal-dialog {
  background-color: white;
  border-radius: 8px;
  padding: 24px;
  min-width: 400px;
  max-width: 500px;
  box-shadow: 0 8px 24px rgba(0, 0, 0, 0.2);
}

.modal-dialog h3 {
  margin: 0 0 16px 0;
  font-size: 20px;
  color: #333;
  white-space: nowrap;
}

.modal-dialog p {
  margin: 0 0 12px 0;
  color: #666;
  line-height: 1.5;
}

.warning-text {
  color: #f44336 !important;
  font-weight: 500;
}

.modal-actions {
  display: flex;
  justify-content: flex-end;
  gap: 10px;
  margin-top: 24px;
}

.cancel-btn,
.confirm-delete-btn {
  padding: 10px 20px;
  border: none;
  border-radius: 6px;
  font-weight: 500;
  cursor: pointer;
  transition: background-color 0.2s;
}

.cancel-btn {
  background-color: #f0f0f0;
  color: #666;
}

.cancel-btn:hover:not(:disabled) {
  background-color: #e0e0e0;
}

.confirm-delete-btn {
  background-color: #f44336;
  color: white;
}

.confirm-delete-btn:hover:not(:disabled) {
  background-color: #d32f2f;
}

.cancel-btn:disabled,
.confirm-delete-btn:disabled {
  opacity: 0.5;
  cursor: not-allowed;
}

/* Keyboard Shortcuts Dialog */
.shortcuts-dialog {
  min-width: 600px;
  max-width: 800px;
}

.shortcuts-grid {
  display: grid;
  grid-template-columns: repeat(2, 1fr);
  gap: 24px;
  margin-bottom: 24px;
}

.shortcuts-section h4 {
  margin: 0 0 12px 0;
  font-size: 14px;
  font-weight: 600;
  color: #666;
  text-transform: uppercase;
  letter-spacing: 0.5px;
}

.shortcut-item {
  display: flex;
  justify-content: space-between;
  align-items: center;
  padding: 8px 0;
  gap: 16px;
}

.shortcut-keys {
  font-family: 'SF Mono', 'Monaco', 'Menlo', monospace;
  font-size: 12px;
  background-color: #f5f5f5;
  padding: 4px 8px;
  border-radius: 4px;
  border: 1px solid #ddd;
  white-space: nowrap;
  min-width: 80px;
  text-align: center;
}

.shortcut-desc {
  flex: 1;
  font-size: 14px;
  color: #333;
}

.shortcuts-btn {
  width: 100%;
  padding: 8px 12px;
  background-color: transparent;
  border: none;
  text-align: left;
  cursor: pointer;
  font-size: 14px;
  border-radius: 4px;
  transition: background-color 0.2s;
  white-space: nowrap;
}

.shortcuts-btn:hover {
  background-color: #f5f5f5;
}

/* Status bar */
.status-bar {
  position: fixed;
  bottom: 0;
  left: 0;
  right: 0;
  height: 28px;
  background-color: #f5f5f5;
  border-top: 1px solid #ddd;
  display: flex;
  align-items: center;
  padding: 0 16px;
  gap: 24px;
  font-size: 12px;
  color: #666;
  z-index: 100;
}

.status-item {
  display: flex;
  align-items: center;
  gap: 6px;
}

.status-label {
  font-weight: 500;
  color: #888;
}

.storage-item {
  display: flex;
  align-items: center;
  gap: 8px;
  min-width: 300px;
}

.storage-text {
  white-space: nowrap;
}

.storage-bar {
  flex: 1;
  height: 8px;
  background-color: #e0e0e0;
  border-radius: 4px;
  overflow: hidden;
  min-width: 100px;
}

.storage-bar-fill {
  height: 100%;
  transition: width 0.3s ease, background-color 0.3s ease;
  border-radius: 4px;
}

@media (prefers-color-scheme: dark) {
  :root {
    color: #e0e0e0;
    background-color: #1a1a1a;
  }

  .container {
    background-color: #1a1a1a;
  }

  .breadcrumb {
    background-color: #2a2a2a;
    border-bottom-color: #3a3a3a;
  }

  .device-selector select,
  .device-selector button {
    background-color: rgba(255, 255, 255, 0.1);
    color: white;
  }

  .device-selector button:hover {
    background-color: rgba(255, 255, 255, 0.2);
  }

  .device-selector button.toggle-active {
    background-color: #667eea;
    color: white;
  }

  .device-selector button.toggle-active:hover {
    background-color: #5568d3;
  }

  .settings-dropdown button {
    background-color: rgba(255, 255, 255, 0.1);
    color: white;
  }

  .settings-dropdown button:hover {
    background-color: rgba(255, 255, 255, 0.2);
  }

  .settings-menu {
    background-color: #2a2a2a;
    box-shadow: 0 4px 12px rgba(0, 0, 0, 0.5);
  }

  .toggle-label span:first-child {
    color: #e0e0e0;
  }

  .toggle-switch {
    background-color: #555;
  }

  thead {
    background-color: #2a2a2a;
  }

  th {
    color: #ccc;
    border-bottom-color: #3a3a3a;
  }

  tbody tr {
    border-bottom-color: #2a2a2a;
  }

  tbody tr:hover {
    background-color: #2a2a2a;
  }

  td {
    color: #e0e0e0;
  }

  .permissions {
    color: #999;
  }

  .thumbnail {
    border-color: #3a3a3a;
  }

  .thumbnail-counter {
    background-color: #2a2a2a;
    color: #999;
  }

  .up-btn {
    background-color: #2a2a2a;
    border-color: #3a3a3a;
    color: #667eea;
  }

  .up-btn:hover {
    background-color: #667eea;
    color: white;
  }

  .breadcrumb-btn:hover {
    background-color: #3a3a3a;
  }

  .error {
    background-color: #3a1a1a;
    border-left-color: #f66;
    color: #f99;
  }

  .success {
    background-color: #1a3a1a;
    border-left-color: #6f6;
    color: #9f9;
  }

  .info {
    background-color: #1a2a3a;
    border-left-color: #6af;
    color: #9cf;
  }

  .toolbar {
    background-color: #1a1a1a;
    border-bottom-color: #3a3a3a;
  }

  .search-input {
    background-color: #2a2a2a;
    border-color: #3a3a3a;
    color: #e0e0e0;
  }

  .search-input:focus {
    border-color: #667eea;
  }

  .search-option {
    color: #999;
  }

  .clear-search-btn,
  .clear-selection-btn {
    background-color: #2a2a2a;
    color: #ccc;
  }

  .clear-search-btn:hover,
  .clear-selection-btn:hover {
    background-color: #3a3a3a;
  }

  .selection-count {
    color: #999;
  }

  .search-info {
    background-color: #2a3a4a;
    border-bottom-color: #3a4a5a;
    color: #6ba4e7;
  }

  tbody tr.selected {
    background-color: #2a3a4a !important;
  }

  tbody tr.selected td {
    color: #6ba4e7;
  }

  tbody tr.file-row.focused {
    outline: 2px solid #6ba4e7;
    outline-offset: -2px;
  }

  .list-item:hover {
    background-color: #2a2a2a;
  }

  .list-item.selected {
    background-color: #2a3a4a;
  }

  .list-item.focused {
    outline: 2px solid #6ba4e7;
  }

  .list-item-name {
    color: #e0e0e0;
  }

  .list-item-name.clickable {
    color: #8ab4f8;
  }

  .modal-overlay {
    background-color: rgba(0, 0, 0, 0.7);
  }

  .modal-dialog {
    background-color: #2a2a2a;
  }

  .modal-dialog h3 {
    color: #e0e0e0;
  }

  .modal-dialog p {
    color: #999;
  }

  .cancel-btn {
    background-color: #3a3a3a;
    color: #ccc;
  }

  .cancel-btn:hover:not(:disabled) {
    background-color: #4a4a4a;
  }

  .shortcuts-section h4 {
    color: #999;
  }

  .shortcut-keys {
    background-color: #3a3a3a;
    border-color: #4a4a4a;
    color: #ccc;
  }

  .shortcut-desc {
    color: #ccc;
  }

  .shortcuts-btn:hover {
    background-color: #3a3a3a;
  }

  .file-name.clickable {
    color: #8a9ff5;
  }

  .file-name.clickable:hover {
    color: #a0b3f7;
  }

  .status-bar {
    background-color: #1e1e1e;
    border-top: 1px solid #3a3a3a;
  }

  .status-item {
    color: #999;
  }

  .status-label {
    color: #777;
  }

  .storage-bar {
    background-color: #2a2a2a;
  }

  .rename-input {
    background-color: #2a2a2a;
    color: #e0e0e0;
    border-color: #6ba4e7;
  }

  .rename-input:focus {
    border-color: #8ab4f8;
    box-shadow: 0 0 0 3px rgba(107, 164, 231, 0.2);
  }

  .column-view {
    background-color: #2a2a2a;
  }

  .column-list {
    background-color: #1a1a1a;
    border-right-color: #3a3a3a;
  }

  .column-list.active {
    background-color: #2a2a2a;
  }

  .column-item {
    border-bottom-color: #2a2a2a;
    color: #e0e0e0;
  }

  .column-item:hover {
    background-color: #2a2a2a;
  }

  .column-item.selected {
    background-color: #2a3a4a;
    color: #6ba4e7;
  }

  .column-item-arrow {
    color: #666;
  }

  .column-empty {
    color: #666;
  }
}

/* Drag and Drop Overlay */
.drag-overlay {
  position: fixed;
  top: 0;
  left: 0;
  right: 0;
  bottom: 0;
  background-color: rgba(102, 126, 234, 0.95);
  z-index: 9999;
  display: flex;
  align-items: center;
  justify-content: center;
  pointer-events: none;
}

.drag-overlay-content {
  text-align: center;
  color: white;
}

.drag-overlay-icon {
  font-size: 80px;
  margin-bottom: 20px;
  animation: bounce 0.6s ease infinite alternate;
}

.drag-overlay-text {
  font-size: 24px;
  font-weight: 600;
}

@keyframes bounce {
  from {
    transform: translateY(0px);
  }
  to {
    transform: translateY(-15px);
  }
}

/* View Toggle */
.view-toggle {
  display: flex;
  gap: 4px;
  margin-left: 16px;
}

.view-btn {
  padding: 8px 12px;
  border: 1px solid #ddd;
  background-color: #fff;
  color: #666;
  font-size: 16px;
  cursor: pointer;
  border-radius: 4px;
  transition: all 0.2s;
}

.view-btn:hover {
  background-color: #f5f5f5;
  border-color: #667eea;
}

.view-btn.active {
  background-color: #667eea;
  color: white;
  border-color: #667eea;
}

/* Zoom Controls */
.zoom-controls {
  display: flex;
  gap: 2px;
  margin-left: 8px;
}

.zoom-btn {
  padding: 6px 10px;
  border: 1px solid #ddd;
  background-color: #fff;
  color: #666;
  font-size: 14px;
  cursor: pointer;
  border-radius: 4px;
  transition: all 0.2s;
  min-width: 32px;
}

.zoom-btn:hover {
  background-color: #f5f5f5;
  border-color: #667eea;
}

.zoom-btn.active {
  background-color: #667eea;
  color: white;
  border-color: #667eea;
}

/* Grid View */
.grid-view {
  display: grid;
  grid-template-columns: repeat(auto-fill, minmax(120px, 1fr));
  gap: 16px;
  padding: 16px;
  overflow-y: auto;
}

/* Grid size variants */
.grid-small {
  grid-template-columns: repeat(auto-fill, minmax(80px, 1fr));
  gap: 12px;
}

.grid-medium {
  grid-template-columns: repeat(auto-fill, minmax(120px, 1fr));
  gap: 16px;
}

.grid-large {
  grid-template-columns: repeat(auto-fill, minmax(160px, 1fr));
  gap: 20px;
}

.grid-xlarge {
  grid-template-columns: repeat(auto-fill, minmax(200px, 1fr));
  gap: 24px;
}

.grid-item {
  position: relative;
  display: flex;
  flex-direction: column;
  align-items: center;
  padding: 12px;
  border-radius: 8px;
  cursor: pointer;
  transition: background-color 0.2s, box-shadow 0.2s;
}

.grid-item:hover {
  background-color: #f8f9fa;
}

.grid-item.selected {
  background-color: #e8eeff;
  box-shadow: 0 0 0 2px #667eea;
}

.grid-item.focused {
  outline: 2px solid #667eea;
  outline-offset: 2px;
}

.grid-item-checkbox {
  position: absolute;
  top: 8px;
  left: 8px;
  width: 18px;
  height: 18px;
  cursor: pointer;
}

.grid-item-icon {
  width: 80px;
  height: 80px;
  display: flex;
  align-items: center;
  justify-content: center;
  margin-bottom: 8px;
}

/* Icon sizes for different zoom levels */
.grid-small .grid-item-icon {
  width: 50px;
  height: 50px;
}

.grid-medium .grid-item-icon {
  width: 80px;
  height: 80px;
}

.grid-large .grid-item-icon {
  width: 120px;
  height: 120px;
}

.grid-xlarge .grid-item-icon {
  width: 160px;
  height: 160px;
}

.grid-thumbnail {
  max-width: 100%;
  max-height: 100%;
  border-radius: 4px;
  object-fit: cover;
}

.icon-large {
  font-size: 48px;
}

.grid-small .icon-large {
  font-size: 32px;
}

.grid-medium .icon-large {
  font-size: 48px;
}

.grid-large .icon-large {
  font-size: 72px;
}

.grid-xlarge .icon-large {
  font-size: 96px;
}

.grid-item-name {
  text-align: center;
  font-size: 12px;
  color: #333;
  word-break: break-word;
  max-width: 100%;
  overflow: hidden;
  text-overflow: ellipsis;
  display: -webkit-box;
  -webkit-line-clamp: 2;
  -webkit-box-orient: vertical;
}

.grid-small .grid-item-name {
  font-size: 10px;
  -webkit-line-clamp: 1;
}

.grid-large .grid-item-name {
  font-size: 13px;
  -webkit-line-clamp: 3;
}

.grid-xlarge .grid-item-name {
  font-size: 14px;
  -webkit-line-clamp: 3;
}

.grid-item.directory .grid-item-name {
  font-weight: 600;
}

<<<<<<< HEAD
/* Column View */
.column-view {
  display: flex;
  height: 100%;
  overflow-x: auto;
  overflow-y: hidden;
  gap: 1px;
  background-color: #e0e0e0;
}

.column-list {
  flex: 0 0 auto;
  width: 250px;
  background-color: #fff;
  overflow-y: auto;
  border-right: 1px solid #e0e0e0;
}

.column-list.active {
  background-color: #f8f9fa;
}

.column-item {
  display: flex;
  align-items: center;
  padding: 8px 12px;
  cursor: pointer;
  transition: background-color 0.2s;
  border-bottom: 1px solid #f0f0f0;
  gap: 8px;
}

.column-item:hover {
  background-color: #f8f9fa;
}

.column-item.selected {
  background-color: #e8eeff;
  color: #667eea;
}

.column-item.selected .column-item-name {
  font-weight: 500;
}

.column-item-icon {
=======
/* List view */
.list-view {
  display: flex;
  flex-direction: column;
  gap: 2px;
  padding: 8px 0;
}

.list-item {
  display: flex;
  align-items: center;
  gap: 8px;
  padding: 6px 12px;
  border-radius: 4px;
  cursor: pointer;
  transition: background-color 0.2s;
  min-height: 32px;
}

.list-item:hover {
  background-color: #f8f9fa;
}

.list-item.selected {
  background-color: #e8eeff;
}

.list-item.focused {
  outline: 2px solid #667eea;
  outline-offset: -2px;
}

.list-item-checkbox {
  width: 16px;
  height: 16px;
  cursor: pointer;
  flex-shrink: 0;
}

.list-item-icon {
>>>>>>> 992ecaaa
  font-size: 16px;
  flex-shrink: 0;
  width: 20px;
  text-align: center;
}

<<<<<<< HEAD
.column-item-name {
=======
.list-item-name {
>>>>>>> 992ecaaa
  flex: 1;
  overflow: hidden;
  text-overflow: ellipsis;
  white-space: nowrap;
  font-size: 14px;
<<<<<<< HEAD
}

.column-item.directory .column-item-name {
  font-weight: 500;
}

.column-item-arrow {
  font-size: 18px;
  color: #999;
  flex-shrink: 0;
}

.column-empty {
  padding: 40px 20px;
  text-align: center;
  color: #999;
  font-style: italic;
  font-size: 14px;
=======
  color: #333;
}

.list-item-name.clickable {
  cursor: pointer;
  color: #667eea;
  text-decoration: none;
}

.list-item-name.clickable:hover {
  text-decoration: underline;
}

.list-item.directory .list-item-name {
  font-weight: 500;
>>>>>>> 992ecaaa
}<|MERGE_RESOLUTION|>--- conflicted
+++ resolved
@@ -1542,7 +1542,75 @@
   font-weight: 600;
 }
 
-<<<<<<< HEAD
+/* List view */
+.list-view {
+  display: flex;
+  flex-direction: column;
+  gap: 2px;
+  padding: 8px 0;
+}
+
+.list-item {
+  display: flex;
+  align-items: center;
+  gap: 8px;
+  padding: 6px 12px;
+  border-radius: 4px;
+  cursor: pointer;
+  transition: background-color 0.2s;
+  min-height: 32px;
+}
+
+.list-item:hover {
+  background-color: #f8f9fa;
+}
+
+.list-item.selected {
+  background-color: #e8eeff;
+}
+
+.list-item.focused {
+  outline: 2px solid #667eea;
+  outline-offset: -2px;
+}
+
+.list-item-checkbox {
+  width: 16px;
+  height: 16px;
+  cursor: pointer;
+  flex-shrink: 0;
+}
+
+.list-item-icon {
+  font-size: 16px;
+  flex-shrink: 0;
+  width: 20px;
+  text-align: center;
+}
+
+.list-item-name {
+  flex: 1;
+  overflow: hidden;
+  text-overflow: ellipsis;
+  white-space: nowrap;
+  font-size: 14px;
+  color: #333;
+}
+
+.list-item-name.clickable {
+  cursor: pointer;
+  color: #667eea;
+  text-decoration: none;
+}
+
+.list-item-name.clickable:hover {
+  text-decoration: underline;
+}
+
+.list-item.directory .list-item-name {
+  font-weight: 500;
+}
+
 /* Column View */
 .column-view {
   display: flex;
@@ -1589,65 +1657,18 @@
 }
 
 .column-item-icon {
-=======
-/* List view */
-.list-view {
-  display: flex;
-  flex-direction: column;
-  gap: 2px;
-  padding: 8px 0;
-}
-
-.list-item {
-  display: flex;
-  align-items: center;
-  gap: 8px;
-  padding: 6px 12px;
-  border-radius: 4px;
-  cursor: pointer;
-  transition: background-color 0.2s;
-  min-height: 32px;
-}
-
-.list-item:hover {
-  background-color: #f8f9fa;
-}
-
-.list-item.selected {
-  background-color: #e8eeff;
-}
-
-.list-item.focused {
-  outline: 2px solid #667eea;
-  outline-offset: -2px;
-}
-
-.list-item-checkbox {
-  width: 16px;
-  height: 16px;
-  cursor: pointer;
-  flex-shrink: 0;
-}
-
-.list-item-icon {
->>>>>>> 992ecaaa
   font-size: 16px;
   flex-shrink: 0;
   width: 20px;
   text-align: center;
 }
 
-<<<<<<< HEAD
 .column-item-name {
-=======
-.list-item-name {
->>>>>>> 992ecaaa
   flex: 1;
   overflow: hidden;
   text-overflow: ellipsis;
   white-space: nowrap;
   font-size: 14px;
-<<<<<<< HEAD
 }
 
 .column-item.directory .column-item-name {
@@ -1666,21 +1687,4 @@
   color: #999;
   font-style: italic;
   font-size: 14px;
-=======
-  color: #333;
-}
-
-.list-item-name.clickable {
-  cursor: pointer;
-  color: #667eea;
-  text-decoration: none;
-}
-
-.list-item-name.clickable:hover {
-  text-decoration: underline;
-}
-
-.list-item.directory .list-item-name {
-  font-weight: 500;
->>>>>>> 992ecaaa
 }