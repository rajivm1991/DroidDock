import { useState, useEffect, useRef } from "react";
import { invoke } from "@tauri-apps/api/core";
import { open } from "@tauri-apps/plugin-dialog";
import { join } from "@tauri-apps/api/path";
import { listen } from "@tauri-apps/api/event";
import "./App.css";

interface AdbDevice {
  id: string;
  status: string;
}

interface FileEntry {
  name: string;
  permissions: string;
  size: string;
  date: string;
  is_directory: boolean;
  extension: string | null;
}

interface StorageInfo {
  total_bytes: number;
  used_bytes: number;
  free_bytes: number;
  percentage_used: number;
}

interface FileRowProps {
  file: FileEntry;
  fileIndex: number;
  currentPath: string;
  thumbnailsEnabled: boolean;
  thumbnailCache: Map<string, string>;
  loadThumbnail: (file: FileEntry, filePath: string) => Promise<void>;
  needsThumbnail: (file: FileEntry) => boolean;
  onNavigate: () => void;
  isSelected: boolean;
  isFocused: boolean;
  onSelect: (index: number, e: React.MouseEvent) => void;
  isRenaming: boolean;
  renameValue: string;
  onRenameChange: (value: string) => void;
  onRenameConfirm: () => void;
  onRenameCancel: () => void;
  renameInputRef: React.RefObject<HTMLInputElement | null>;
}

// Helper function to format bytes into human-readable format
function formatBytes(bytes: number): string {
  if (bytes === 0) return '0 B';
  const k = 1024;
  const sizes = ['B', 'KB', 'MB', 'GB', 'TB'];
  const i = Math.floor(Math.log(bytes) / Math.log(k));
  return parseFloat((bytes / Math.pow(k, i)).toFixed(2)) + ' ' + sizes[i];
}

interface StatusBarProps {
  storageInfo: StorageInfo | null;
  fileCount: number;
  selectedCount: number;
}

function StatusBar({ storageInfo, fileCount, selectedCount }: StatusBarProps) {
  return (
    <div className="status-bar">
      {storageInfo && (
        <div className="status-item storage-item">
          <span className="status-label">Storage:</span>
          <span className="storage-text">
            {formatBytes(storageInfo.used_bytes)} / {formatBytes(storageInfo.total_bytes)}
            {' '}({storageInfo.percentage_used.toFixed(1)}% used)
          </span>
          <div className="storage-bar">
            <div
              className="storage-bar-fill"
              style={{
                width: `${Math.min(storageInfo.percentage_used, 100)}%`,
                backgroundColor:
                  storageInfo.percentage_used > 90 ? '#ff4444' :
                  storageInfo.percentage_used > 75 ? '#ffaa00' :
                  '#4CAF50'
              }}
            />
          </div>
        </div>
      )}
      <div className="status-item">
        <span className="status-label">Items:</span>
        <span>{fileCount}</span>
      </div>
      {selectedCount > 0 && (
        <div className="status-item">
          <span className="status-label">Selected:</span>
          <span>{selectedCount}</span>
        </div>
      )}
    </div>
  );
}

function FileRow({ file, fileIndex, currentPath, thumbnailsEnabled, thumbnailCache, loadThumbnail, needsThumbnail, onNavigate, isSelected, isFocused, onSelect, isRenaming, renameValue, onRenameChange, onRenameConfirm, onRenameCancel, renameInputRef }: FileRowProps) {
  const rowRef = useRef<HTMLTableRowElement>(null);
  const [hasLoadedThumbnail, setHasLoadedThumbnail] = useState(false);

  // Compute file path once and freeze it using useRef to prevent recalculation on re-renders
  // This prevents race conditions when navigating quickly
  const filePathRef = useRef<string | null>(null);
  if (filePathRef.current === null) {
    // If file.name starts with /, it's already a full path (from search results)
    filePathRef.current = file.name.startsWith("/")
      ? file.name
      : currentPath === "/"
      ? `/${file.name}`
      : `${currentPath}/${file.name}`;
  }
  const filePath = filePathRef.current;

  useEffect(() => {
    if (!thumbnailsEnabled || !needsThumbnail(file) || hasLoadedThumbnail) {
      return;
    }

    const observer = new IntersectionObserver(
      (entries) => {
        entries.forEach((entry) => {
          if (entry.isIntersecting && !hasLoadedThumbnail) {
            console.log(`📸 Row entered viewport: ${file.name} - triggering thumbnail load`);
            // Pass the computed filePath to avoid race conditions with currentPath changes
            loadThumbnail(file, filePath);
            setHasLoadedThumbnail(true);
          }
        });
      },
      { rootMargin: "50px" } // Start loading 50px before element is visible
    );

    const currentRow = rowRef.current;
    if (currentRow) {
      observer.observe(currentRow);
    }

    return () => {
      if (currentRow) {
        observer.unobserve(currentRow);
      }
    };
  }, [thumbnailsEnabled, file, hasLoadedThumbnail, loadThumbnail, needsThumbnail, filePath]);

  // Reset the thumbnail loading state if the file changes (different file with same component)
  useEffect(() => {
    setHasLoadedThumbnail(false);
    filePathRef.current = null;
  }, [file.name]);

  const thumbnailUrl = thumbnailCache.get(filePath);

  return (
    <tr
      ref={rowRef}
      onClick={(e) => onSelect(fileIndex, e)}
      className={`file-row ${file.is_directory ? "directory" : "file"} ${isSelected ? "selected" : ""} ${isFocused ? "focused" : ""}`}
    >
      <td>
        <input
          type="checkbox"
          checked={isSelected}
          onChange={() => {}}
          onClick={(e) => {
            e.stopPropagation();
            onSelect(fileIndex, e);
          }}
          className="file-checkbox"
        />
        {thumbnailsEnabled && thumbnailUrl ? (
          <img src={thumbnailUrl} alt={file.name} className="thumbnail" />
        ) : (
          <span className="icon">{file.is_directory ? "📁" : "📄"}</span>
        )}
        {isRenaming ? (
          <input
            ref={renameInputRef}
            type="text"
            value={renameValue}
            onChange={(e) => onRenameChange(e.target.value)}
            onKeyDown={(e) => {
              if (e.key === 'Enter') {
                e.preventDefault();
                e.stopPropagation();
                onRenameConfirm();
              } else if (e.key === 'Escape') {
                e.preventDefault();
                e.stopPropagation();
                onRenameCancel();
              }
            }}
            onBlur={onRenameCancel}
            onClick={(e) => e.stopPropagation()}
            className="rename-input"
          />
        ) : (
          <span
            className={file.is_directory ? "file-name clickable" : "file-name"}
            onClick={(e) => {
              if (file.is_directory) {
                e.stopPropagation();
                onNavigate();
              }
            }}
          >
            {file.name}
          </span>
        )}
      </td>
      <td>{file.is_directory ? "-" : formatBytes(parseInt(file.size))}</td>
      <td>{file.date}</td>
    </tr>
  );
}

interface GridItemProps {
  file: FileEntry;
  fileIndex: number;
  currentPath: string;
  thumbnailsEnabled: boolean;
  thumbnailCache: Map<string, string>;
  loadThumbnail: (file: FileEntry, filePath: string) => Promise<void>;
  needsThumbnail: (file: FileEntry) => boolean;
  onNavigate: () => void;
  isSelected: boolean;
  isFocused: boolean;
  onSelect: (index: number, e: React.MouseEvent) => void;
}

function GridItem({ file, fileIndex, currentPath, thumbnailsEnabled, thumbnailCache, loadThumbnail, needsThumbnail, onNavigate, isSelected, isFocused, onSelect }: GridItemProps) {
  const itemRef = useRef<HTMLDivElement>(null);
  const [hasLoadedThumbnail, setHasLoadedThumbnail] = useState(false);

  // Compute file path once
  const filePathRef = useRef<string | null>(null);
  if (filePathRef.current === null) {
    filePathRef.current = file.name.startsWith("/")
      ? file.name
      : currentPath === "/"
      ? `/${file.name}`
      : `${currentPath}/${file.name}`;
  }
  const filePath = filePathRef.current;

  useEffect(() => {
    if (!thumbnailsEnabled || !needsThumbnail(file) || hasLoadedThumbnail) {
      return;
    }

    const observer = new IntersectionObserver(
      (entries) => {
        entries.forEach((entry) => {
          if (entry.isIntersecting && !hasLoadedThumbnail) {
            loadThumbnail(file, filePath);
            setHasLoadedThumbnail(true);
          }
        });
      },
      { rootMargin: "50px" }
    );

    const currentItem = itemRef.current;
    if (currentItem) {
      observer.observe(currentItem);
    }

    return () => {
      if (currentItem) {
        observer.unobserve(currentItem);
      }
    };
  }, [thumbnailsEnabled, file, hasLoadedThumbnail, loadThumbnail, needsThumbnail, filePath]);

  useEffect(() => {
    setHasLoadedThumbnail(false);
    filePathRef.current = null;
  }, [file.name]);

  const thumbnailUrl = thumbnailCache.get(filePath);

  return (
    <div
      ref={itemRef}
      onClick={(e) => {
        if (file.is_directory) {
          onNavigate();
        } else {
          onSelect(fileIndex, e);
        }
      }}
      className={`grid-item ${file.is_directory ? "directory" : "file"} ${isSelected ? "selected" : ""} ${isFocused ? "focused" : ""}`}
    >
      <input
        type="checkbox"
        checked={isSelected}
        onChange={() => {}}
        onClick={(e) => {
          e.stopPropagation();
          onSelect(fileIndex, e);
        }}
        className="grid-item-checkbox"
      />
      <div className="grid-item-icon">
        {thumbnailsEnabled && thumbnailUrl ? (
          <img src={thumbnailUrl} alt={file.name} className="grid-thumbnail" />
        ) : (
          <span className="icon-large">{file.is_directory ? "📁" : "📄"}</span>
        )}
      </div>
      <div className="grid-item-name">{file.name}</div>
    </div>
  );
}

interface ListItemProps {
  file: FileEntry;
  fileIndex: number;
  onNavigate: () => void;
  isSelected: boolean;
  isFocused: boolean;
  onSelect: (index: number, e: React.MouseEvent) => void;
}

function ListItem({ file, fileIndex, onNavigate, isSelected, isFocused, onSelect }: ListItemProps) {
  return (
    <div
      onClick={(e) => onSelect(fileIndex, e)}
      onDoubleClick={() => file.is_directory && onNavigate()}
      className={`list-item ${file.is_directory ? "directory" : "file"} ${isSelected ? "selected" : ""} ${isFocused ? "focused" : ""}`}
    >
      <input
        type="checkbox"
        checked={isSelected}
        onChange={() => {}}
        onClick={(e) => {
          e.stopPropagation();
          onSelect(fileIndex, e);
        }}
        className="list-item-checkbox"
      />
      <span className="list-item-icon">{file.is_directory ? "📁" : "📄"}</span>
      <span
        className={file.is_directory ? "list-item-name clickable" : "list-item-name"}
        onClick={(e) => {
          if (file.is_directory) {
            e.stopPropagation();
            onNavigate();
          }
        }}
      >
        {file.name}
      </span>
    </div>
  );
}

function App() {
  const [adbAvailable, setAdbAvailable] = useState<boolean | null>(null);
  const [devices, setDevices] = useState<AdbDevice[]>([]);
  const [selectedDevice, setSelectedDevice] = useState<string>("");
  const [currentPath, setCurrentPath] = useState<string>("/storage/emulated/0");
  const [files, setFiles] = useState<FileEntry[]>([]);
  const [loading, setLoading] = useState(false);
  const [error, setError] = useState<string>("");
  const [showHiddenFiles, setShowHiddenFiles] = useState<boolean>(false);
  const [adbPath, setAdbPath] = useState<string>("");
  const [customAdbPath, setCustomAdbPath] = useState<string>("");
  const [thumbnailsEnabled, setThumbnailsEnabled] = useState<boolean>(false);
  const [thumbnailCache, setThumbnailCache] = useState<Map<string, string>>(new Map());
  const [settingsOpen, setSettingsOpen] = useState<boolean>(false);

  // File selection and deletion state
  const [selectedFiles, setSelectedFiles] = useState<Set<string>>(new Set());
  const [showDeleteConfirm, setShowDeleteConfirm] = useState<boolean>(false);
  const [deleting, setDeleting] = useState<boolean>(false);
  const [lastSelectedIndex, setLastSelectedIndex] = useState<number>(-1);

  // Search state
  const [searchQuery, setSearchQuery] = useState<string>("");
  const [searchMode, setSearchMode] = useState<boolean>(false);
  const [searchRecursive, setSearchRecursive] = useState<boolean>(false);
  const [searchResults, setSearchResults] = useState<FileEntry[]>([]);
  const [searching, setSearching] = useState<boolean>(false);
  const searchInputRef = useRef<HTMLInputElement>(null);

  // Storage info state
  const [storageInfo, setStorageInfo] = useState<StorageInfo | null>(null);

  // File transfer state
  const [downloading, setDownloading] = useState<boolean>(false);
  const [uploading, setUploading] = useState<boolean>(false);
  const [downloadProgress, setDownloadProgress] = useState<string>("");
  const [successMessage, setSuccessMessage] = useState<string>("");

  // Sort state
  const [sortColumn, setSortColumn] = useState<'name' | 'size' | 'date'>('name');
  const [sortDirection, setSortDirection] = useState<'asc' | 'desc'>('asc');

  // View mode state
<<<<<<< HEAD
  const [viewMode, setViewMode] = useState<'table' | 'grid' | 'column'>('table');
=======
  const [viewMode, setViewMode] = useState<'table' | 'grid' | 'list'>(() => {
    // Load saved view mode from localStorage
    const saved = localStorage.getItem('droiddock-view-mode');
    return (saved === 'table' || saved === 'grid' || saved === 'list') ? saved : 'table';
  });
>>>>>>> 992ecaaa
  const [iconSize, setIconSize] = useState<'small' | 'medium' | 'large' | 'xlarge'>('medium');

  // Column view state
  const [columnPath, setColumnPath] = useState<string[]>([]);
  const [columnFiles, setColumnFiles] = useState<Map<string, FileEntry[]>>(new Map());
  const [columnSelected, setColumnSelected] = useState<Map<string, number>>(new Map());
  const [activeColumnIndex, setActiveColumnIndex] = useState<number>(0);

  // Drag and drop state
  const [isDragging, setIsDragging] = useState<boolean>(false);

  // Keyboard navigation state
  const [focusedIndex, setFocusedIndex] = useState<number>(-1);
  const [showShortcutsHelp, setShowShortcutsHelp] = useState<boolean>(false);
  // Store focused index for each path to restore when navigating back
  const focusedIndexHistory = useRef<Map<string, number>>(new Map());

  // Rename state
  const [renamingIndex, setRenamingIndex] = useState<number>(-1);
  const [renameValue, setRenameValue] = useState<string>("");
  const renameInputRef = useRef<HTMLInputElement>(null);
  const justRenamedFile = useRef<string | null>(null);

  // Check if ADB is available on startup
  useEffect(() => {
    checkAdb();
  }, []);

  // Load devices when ADB becomes available
  useEffect(() => {
    if (adbAvailable) {
      loadDevices();
    }
  }, [adbAvailable]);

  // Detect storage path when device is selected
  useEffect(() => {
    if (selectedDevice) {
      detectStoragePath();
    }
  }, [selectedDevice]);

  // Load files when device or path changes
  useEffect(() => {
    if (selectedDevice && currentPath) {
      loadFiles();
      // Clear selection when path changes
      setSelectedFiles(new Set());
      setLastSelectedIndex(-1);
    }
  }, [selectedDevice, currentPath]);

  // Reset focus when files load
  useEffect(() => {
    if (files.length > 0) {
      // If we just renamed a file, find its new position and focus on it
      if (justRenamedFile.current) {
        // Search in the DISPLAYED files (filtered and sorted), not raw files array
        const displayedFiles = getDisplayFiles();
        const newIndex = displayedFiles.findIndex(f => f.name === justRenamedFile.current);
        if (newIndex >= 0) {
          setFocusedIndex(newIndex);
          // Scroll to the renamed file after a short delay
          setTimeout(() => {
            const focusedElement = document.querySelector('.file-row.focused, .grid-item.focused');
            focusedElement?.scrollIntoView({ block: 'center', behavior: 'smooth' });
          }, 100);
        }
        justRenamedFile.current = null; // Clear the flag
      } else {
        // Check if we have a saved focus index for this path
        const savedIndex = focusedIndexHistory.current.get(currentPath);
        if (savedIndex !== undefined && savedIndex >= 0 && savedIndex < files.length) {
          // Restore saved focus index
          setFocusedIndex(savedIndex);
          // Scroll to the restored focus after a short delay
          setTimeout(() => {
            const focusedElement = document.querySelector('.file-row.focused, .grid-item.focused');
            focusedElement?.scrollIntoView({ block: 'center', behavior: 'smooth' });
          }, 100);
        } else if (focusedIndex < 0 || focusedIndex >= files.length) {
          // Otherwise reset to first item if current index is invalid
          setFocusedIndex(0);
        }
      }
    } else if (files.length === 0) {
      setFocusedIndex(-1);
    }
  }, [files, currentPath]);

  // Load storage info when device or path changes
  useEffect(() => {
    if (selectedDevice && currentPath) {
      loadStorageInfo();
    }
  }, [selectedDevice, currentPath]);

  // Save view mode to localStorage when it changes
  useEffect(() => {
    localStorage.setItem('droiddock-view-mode', viewMode);
  }, [viewMode]);

  // Close settings dropdown when clicking outside
  useEffect(() => {
    if (!settingsOpen) return;

    const handleClickOutside = (event: MouseEvent) => {
      const target = event.target as HTMLElement;
      if (!target.closest('.settings-dropdown')) {
        setSettingsOpen(false);
      }
    };

    document.addEventListener('mousedown', handleClickOutside);
    return () => document.removeEventListener('mousedown', handleClickOutside);
  }, [settingsOpen]);

  // Initialize column view when switching to it or when path changes
  useEffect(() => {
    if (viewMode === 'column' && selectedDevice && currentPath) {
      // Only reinitialize if we're switching TO column view or if the currentPath
      // is not already in our columnPath (meaning we navigated externally, like via breadcrumb)
      const pathInColumns = columnPath.some(p => p === currentPath);
      if (columnPath.length === 0 || !pathInColumns) {
        initializeColumnView();
      }
    } else if (viewMode !== 'column' && columnPath.length > 0) {
      // Clear column state when switching away from column view
      setColumnPath([]);
      setColumnFiles(new Map());
      setColumnSelected(new Map());
      setActiveColumnIndex(0);
    }
  }, [viewMode, currentPath, selectedDevice]);

  async function initializeColumnView() {
    if (!selectedDevice || !currentPath) return;

    // Build the column path from currentPath
    const segments = currentPath.split('/').filter(Boolean);
    const paths: string[] = ['/'];

    // Build full paths for each segment
    for (let i = 0; i < segments.length; i++) {
      paths.push('/' + segments.slice(0, i + 1).join('/'));
    }

    setColumnPath(paths);
    setActiveColumnIndex(paths.length - 1);

    // Load files for each column path
    const newColumnFiles = new Map<string, FileEntry[]>();
    const newSelected = new Map<string, number>();

    for (let i = 0; i < paths.length; i++) {
      const path = paths[i];
      try {
        const fileList = await invoke<FileEntry[]>("list_files", {
          deviceId: selectedDevice,
          path: path,
        });
        newColumnFiles.set(path, fileList);

        // If this is not the last column, find and mark the selected folder
        if (i < paths.length - 1) {
          const nextSegment = segments[i];
          // Filter based on showHiddenFiles to match what's rendered
          const visibleFiles = showHiddenFiles
            ? fileList
            : fileList.filter(file => !file.name.startsWith('.'));
          const selectedIndex = visibleFiles.findIndex(file => file.name === nextSegment);
          if (selectedIndex >= 0) {
            newSelected.set(path, selectedIndex);
          }
        }
      } catch (err) {
        console.error(`Failed to load files for ${path}:`, err);
        newColumnFiles.set(path, []);
      }
    }

    setColumnFiles(newColumnFiles);
    setColumnSelected(newSelected);
  }

  async function loadColumnFiles(path: string): Promise<FileEntry[]> {
    if (!selectedDevice) return [];

    try {
      const fileList = await invoke<FileEntry[]>("list_files", {
        deviceId: selectedDevice,
        path: path,
      });
      return fileList;
    } catch (err) {
      console.error(`Failed to load files for ${path}:`, err);
      return [];
    }
  }

  async function selectColumnItem(columnIndex: number, fileIndex: number, file: FileEntry) {
    if (!file.is_directory) {
      // For files, just update selection
      const path = columnPath[columnIndex];
      setColumnSelected(new Map(columnSelected).set(path, fileIndex));
      setActiveColumnIndex(columnIndex);
      return;
    }

    // For directories, add a new column
    const selectedPath = file.name.startsWith("/")
      ? file.name
      : columnPath[columnIndex] === "/"
      ? `/${file.name}`
      : `${columnPath[columnIndex]}/${file.name}`;

    // Remove columns after the selected one
    const newPaths = columnPath.slice(0, columnIndex + 1);
    newPaths.push(selectedPath);

    // Load files for the new column
    const fileList = await loadColumnFiles(selectedPath);

    // Update files map - keep only files for paths that still exist
    const newColumnFiles = new Map<string, FileEntry[]>();
    for (const path of newPaths.slice(0, -1)) {
      const existingFiles = columnFiles.get(path);
      if (existingFiles) {
        newColumnFiles.set(path, existingFiles);
      }
    }
    newColumnFiles.set(selectedPath, fileList);

    // Update selections - keep only selections for paths that still exist, plus the new selection
    const newSelected = new Map<string, number>();
    for (const path of newPaths.slice(0, -1)) {
      const existingSelection = columnSelected.get(path);
      if (existingSelection !== undefined) {
        newSelected.set(path, existingSelection);
      }
    }
    // Set selection for the clicked folder
    newSelected.set(columnPath[columnIndex], fileIndex);

    setColumnPath(newPaths);
    setColumnFiles(newColumnFiles);
    setColumnSelected(newSelected);
    setActiveColumnIndex(newPaths.length - 1);

    // Also update currentPath to keep breadcrumb in sync
    setCurrentPath(selectedPath);
  }

  // Keyboard shortcuts
  useEffect(() => {
    const handleKeyDown = (e: KeyboardEvent) => {
      // Don't handle keyboard shortcuts when typing in input fields
      const isTyping = document.activeElement?.tagName === 'INPUT' || document.activeElement?.tagName === 'TEXTAREA';

      // Ctrl/Cmd + /: Show keyboard shortcuts
      if ((e.ctrlKey || e.metaKey) && e.key === '/') {
        e.preventDefault();
        setShowShortcutsHelp(true);
      }
      // Ctrl/Cmd + 1: Switch to table view
      else if ((e.ctrlKey || e.metaKey) && e.key === '1') {
        e.preventDefault();
        setViewMode('table');
      }
      // Ctrl/Cmd + 2: Switch to grid view
      else if ((e.ctrlKey || e.metaKey) && e.key === '2') {
        e.preventDefault();
        setViewMode('grid');
      }
      // Ctrl/Cmd + 3: Switch to list view
      else if ((e.ctrlKey || e.metaKey) && e.key === '3') {
        e.preventDefault();
        setViewMode('list');
      }
      // Ctrl/Cmd + F: Focus search
      else if ((e.ctrlKey || e.metaKey) && e.key === 'f') {
        e.preventDefault();
        searchInputRef.current?.focus();
      }
      // Ctrl/Cmd + A: Select all
      else if ((e.ctrlKey || e.metaKey) && e.key === 'a' && !searchMode) {
        e.preventDefault();
        selectAll();
      }
      // Cmd/Ctrl + Up Arrow: Navigate to parent directory
      else if ((e.ctrlKey || e.metaKey) && e.key === 'ArrowUp') {
        e.preventDefault();
        navigateUp();
      }
      // Cmd/Ctrl + O: Open highlighted folder
      else if ((e.ctrlKey || e.metaKey) && e.key === 'o') {
        e.preventDefault();
        if (!loading && focusedIndex >= 0 && focusedIndex < getDisplayFiles().length) {
          const file = getDisplayFiles()[focusedIndex];
          if (file.is_directory) {
            navigateToDirectory(file.name);
          }
        }
      }
      // Cmd/Ctrl + 1: Switch to table view
      else if ((e.ctrlKey || e.metaKey) && e.key === '1') {
        e.preventDefault();
        setViewMode('table');
      }
      // Cmd/Ctrl + 2: Switch to grid view
      else if ((e.ctrlKey || e.metaKey) && e.key === '2') {
        e.preventDefault();
        setViewMode('grid');
      }
      // Cmd/Ctrl + 3: Switch to column view
      else if ((e.ctrlKey || e.metaKey) && e.key === '3') {
        e.preventDefault();
        setViewMode('column');
      }
      // Cmd/Ctrl + Shift + .: Toggle show hidden files
      else if ((e.ctrlKey || e.metaKey) && e.shiftKey && e.key === '.') {
        e.preventDefault();
        setShowHiddenFiles(!showHiddenFiles);
      }
      // Cmd/Ctrl + T: Toggle thumbnails
      else if ((e.ctrlKey || e.metaKey) && e.key === 't') {
        e.preventDefault();
        setThumbnailsEnabled(!thumbnailsEnabled);
      }
      // Space: Toggle selection on focused file
      else if (!isTyping && e.key === ' ') {
        e.preventDefault();
        if (focusedIndex >= 0 && focusedIndex < getDisplayFiles().length) {
          const file = getDisplayFiles()[focusedIndex];
          const newSelection = new Set(selectedFiles);
          if (newSelection.has(file.name)) {
            newSelection.delete(file.name);
          } else {
            newSelection.add(file.name);
          }
          setSelectedFiles(newSelection);
        }
      }
      // Arrow keys: Navigate in list
      else if (!isTyping && (e.key === 'ArrowUp' || e.key === 'ArrowDown' || e.key === 'ArrowLeft' || e.key === 'ArrowRight')) {
        e.preventDefault();

        if (viewMode === 'column') {
          // Column view: left/right moves between columns, up/down navigates within column
          if (e.key === 'ArrowLeft') {
            // Move to previous column
            if (activeColumnIndex > 0) {
              const newActiveIndex = activeColumnIndex - 1;
              setActiveColumnIndex(newActiveIndex);

              // Update currentPath to the new active column's path
              const newPath = columnPath[newActiveIndex];
              setCurrentPath(newPath);

              // Remove columns after the new active column
              const newPaths = columnPath.slice(0, newActiveIndex + 1);
              if (newPaths.length !== columnPath.length) {
                setColumnPath(newPaths);
              }

<<<<<<< HEAD
              setTimeout(() => {
                const activeColumn = document.querySelector(`.column-list[data-column-index="${newActiveIndex}"]`);
                activeColumn?.scrollIntoView({ inline: 'center', behavior: 'smooth' });
              }, 0);
            }
          } else if (e.key === 'ArrowRight') {
            // Move to next column (if exists)
            if (activeColumnIndex < columnPath.length - 1) {
              const newActiveIndex = activeColumnIndex + 1;
              setActiveColumnIndex(newActiveIndex);

              // Update currentPath to the new active column's path
              const newPath = columnPath[newActiveIndex];
              setCurrentPath(newPath);

              setTimeout(() => {
                const activeColumn = document.querySelector(`.column-list[data-column-index="${newActiveIndex}"]`);
                activeColumn?.scrollIntoView({ inline: 'center', behavior: 'smooth' });
              }, 0);
            }
          } else if (e.key === 'ArrowUp' || e.key === 'ArrowDown') {
            // Navigate within active column
            if (activeColumnIndex < 0 || activeColumnIndex >= columnPath.length) return;

            const path = columnPath[activeColumnIndex];
            const files = columnFiles.get(path) || [];
            const visibleFiles = showHiddenFiles
              ? files
              : files.filter(file => !file.name.startsWith('.'));

            if (visibleFiles.length === 0) return;

            const currentSelected = columnSelected.get(path) ?? -1;
            let newSelected = currentSelected;

            // If nothing selected, start at first item on any arrow key
            if (currentSelected < 0) {
              newSelected = 0;
            } else if (e.key === 'ArrowUp') {
              newSelected = currentSelected <= 0 ? visibleFiles.length - 1 : currentSelected - 1;
            } else if (e.key === 'ArrowDown') {
              newSelected = currentSelected >= visibleFiles.length - 1 ? 0 : currentSelected + 1;
            }

            // If selected item is a directory, load its contents in the next column
            const selectedFile = visibleFiles[newSelected];
            if (selectedFile && selectedFile.is_directory) {
              const selectedPath = selectedFile.name.startsWith("/")
                ? selectedFile.name
                : path === "/"
                ? `/${selectedFile.name}`
                : `${path}/${selectedFile.name}`;

              // Update column path to include the preview column
              const newPaths = columnPath.slice(0, activeColumnIndex + 1);
              newPaths.push(selectedPath);

              // Load files for the preview column and update all state together
              loadColumnFiles(selectedPath).then(fileList => {
                const newColumnFiles = new Map(columnFiles);
                newColumnFiles.set(selectedPath, fileList);
                const newColumnSelected = new Map(columnSelected);
                newColumnSelected.set(path, newSelected);

                // Batch all updates together
                setColumnFiles(newColumnFiles);
                setColumnPath(newPaths);
                setColumnSelected(newColumnSelected);
              });
            } else {
              // If it's a file, remove any columns after the active one
              const newPaths = columnPath.slice(0, activeColumnIndex + 1);
              const newColumnSelected = new Map(columnSelected);
              newColumnSelected.set(path, newSelected);

              setColumnSelected(newColumnSelected);
              if (newPaths.length !== columnPath.length) {
                setColumnPath(newPaths);
              }
            }

            setTimeout(() => {
              const activeColumn = document.querySelector(`.column-list[data-column-index="${activeColumnIndex}"]`);
              const selectedItems = activeColumn?.querySelectorAll('.column-item');
              const selectedItem = selectedItems?.[newSelected];
              selectedItem?.scrollIntoView({ block: 'nearest', behavior: 'smooth' });
            }, 0);
=======
        if (viewMode === 'table' || viewMode === 'list') {
          // Table and List views: only up/down arrows
          if (e.key === 'ArrowUp') {
            newIndex = focusedIndex <= 0 ? displayFiles.length - 1 : focusedIndex - 1;
          } else if (e.key === 'ArrowDown') {
            newIndex = focusedIndex >= displayFiles.length - 1 ? 0 : focusedIndex + 1;
>>>>>>> 992ecaaa
          }
        } else {
          const displayFiles = getDisplayFiles();
          if (displayFiles.length === 0) return;

          // If nothing is focused yet, start at first item on any arrow key
          if (focusedIndex < 0) {
            setFocusedIndex(0);
            setTimeout(() => {
              const focusedElement = document.querySelector('.file-row.focused, .grid-item.focused');
              focusedElement?.scrollIntoView({ block: 'nearest', behavior: 'smooth' });
            }, 0);
            return;
          }

          let newIndex = focusedIndex;

          if (viewMode === 'table') {
            // Table view: only up/down arrows
            if (e.key === 'ArrowUp') {
              newIndex = focusedIndex <= 0 ? displayFiles.length - 1 : focusedIndex - 1;
            } else if (e.key === 'ArrowDown') {
              newIndex = focusedIndex >= displayFiles.length - 1 ? 0 : focusedIndex + 1;
            }
          } else {
            // Grid view: all four arrows
            // Calculate grid columns based on container width and icon size
            const gridSizes = { small: 80, medium: 120, large: 160, xlarge: 200 };
            const itemWidth = gridSizes[iconSize] + 12; // grid gap
            const containerWidth = document.querySelector('.grid-view')?.clientWidth || 800;
            const cols = Math.floor(containerWidth / itemWidth);

            if (e.key === 'ArrowUp') {
              newIndex = focusedIndex - cols;
              if (newIndex < 0) newIndex = displayFiles.length - 1;
            } else if (e.key === 'ArrowDown') {
              newIndex = focusedIndex + cols;
              if (newIndex >= displayFiles.length) newIndex = 0;
            } else if (e.key === 'ArrowLeft') {
              newIndex = focusedIndex <= 0 ? displayFiles.length - 1 : focusedIndex - 1;
            } else if (e.key === 'ArrowRight') {
              newIndex = focusedIndex >= displayFiles.length - 1 ? 0 : focusedIndex + 1;
            }
          }

          setFocusedIndex(newIndex);

          // Scroll focused item into view
          setTimeout(() => {
            const focusedElement = document.querySelector('.file-row.focused, .grid-item.focused');
            focusedElement?.scrollIntoView({ block: 'nearest', behavior: 'smooth' });
          }, 0);
        }
      }
      // Cmd/Ctrl + Delete: Delete selected or focused files
      else if ((e.ctrlKey || e.metaKey) && (e.key === 'Delete' || e.key === 'Backspace')) {
        e.preventDefault();
        if (selectedFiles.size > 0) {
          setShowDeleteConfirm(true);
        } else if (focusedIndex >= 0 && focusedIndex < getDisplayFiles().length) {
          // Delete focused file if nothing selected
          const file = getDisplayFiles()[focusedIndex];
          setSelectedFiles(new Set([file.name]));
          setShowDeleteConfirm(true);
        }
      }
      // Cmd/Ctrl + D: Download selected or focused files
      else if ((e.ctrlKey || e.metaKey) && e.key === 'd') {
        e.preventDefault();
        if (selectedFiles.size > 0) {
          handleDownload();
        } else if (focusedIndex >= 0 && focusedIndex < getDisplayFiles().length) {
          // Download focused file if nothing selected
          const file = getDisplayFiles()[focusedIndex];
          setSelectedFiles(new Set([file.name]));
          handleDownload();
        }
      }
      // Enter: Rename focused file
      else if (!isTyping && !loading && e.key === 'Enter' && focusedIndex >= 0 && focusedIndex < getDisplayFiles().length) {
        e.preventDefault();
        const file = getDisplayFiles()[focusedIndex];
        startRename(focusedIndex, file.name);
      }
      // Escape: Close modals/popups first, then clear selection/focus
      else if (e.key === 'Escape') {
        if (renamingIndex >= 0) {
          cancelRename();
        } else if (showShortcutsHelp) {
          setShowShortcutsHelp(false);
        } else if (showDeleteConfirm) {
          setShowDeleteConfirm(false);
        } else if (searchMode) {
          exitSearchMode();
        } else if (selectedFiles.size > 0) {
          clearSelection();
        } else if (focusedIndex >= 0) {
          setFocusedIndex(-1);
        }
      }
    };

    document.addEventListener('keydown', handleKeyDown);
    return () => document.removeEventListener('keydown', handleKeyDown);
  }, [selectedFiles, searchMode, focusedIndex, viewMode, iconSize, showHiddenFiles, thumbnailsEnabled, showShortcutsHelp, showDeleteConfirm, renamingIndex, loading, columnPath, columnFiles, columnSelected, activeColumnIndex]);

  async function checkAdb() {
    try {
      const currentPath = await invoke<string>("get_current_adb_path");
      setAdbPath(currentPath);

      const available = await invoke<boolean>("check_adb");
      setAdbAvailable(available);
    } catch (err) {
      setAdbAvailable(false);
      setError("ADB is not installed or not in PATH");
    }
  }

  async function setCustomAdb() {
    if (!customAdbPath) return;

    try {
      await invoke("set_adb_path", { path: customAdbPath });
      setError("");
      await checkAdb();
    } catch (err) {
      setError(`Failed to set ADB path: ${err}`);
    }
  }

  async function detectStoragePath() {
    if (!selectedDevice) return;

    try {
      const detectedPath = await invoke<string>("detect_storage_path", {
        deviceId: selectedDevice,
      });
      setCurrentPath(detectedPath);
    } catch (err) {
      console.error(`Failed to detect storage path: ${err}`);
      // Fall back to default path on error
      setCurrentPath("/storage/emulated/0");
    }
  }

  async function loadDevices() {
    try {
      setError("");
      const deviceList = await invoke<AdbDevice[]>("get_devices");
      setDevices(deviceList);
      if (deviceList.length > 0 && !selectedDevice) {
        setSelectedDevice(deviceList[0].id);
      } else if (deviceList.length === 0) {
        setError("No devices connected. Please connect an Android device via ADB.");
      }
    } catch (err) {
      setError(`Failed to get devices: ${err}`);
    }
  }

  async function loadFiles() {
    try {
      setLoading(true);
      setError("");
      const fileList = await invoke<FileEntry[]>("list_files", {
        deviceId: selectedDevice,
        path: currentPath,
      });
      setFiles(fileList);
    } catch (err) {
      setError(`Failed to list files: ${err}`);
      setFiles([]);
    } finally {
      setLoading(false);
    }
  }

  async function loadStorageInfo() {
    if (!selectedDevice || !currentPath) return;

    try {
      const info = await invoke<StorageInfo>("get_storage_info", {
        deviceId: selectedDevice,
        path: currentPath,
      });
      setStorageInfo(info);
    } catch (err) {
      console.error(`Failed to get storage info: ${err}`);
      setStorageInfo(null);
    }
  }

  function navigateToDirectory(dirName: string) {
    // Save current focused index before navigating away
    if (focusedIndex >= 0) {
      focusedIndexHistory.current.set(currentPath, focusedIndex);
    }

    // If dirName starts with /, it's already a full path (from search results)
    const newPath = dirName.startsWith("/")
      ? dirName
      : currentPath === "/"
      ? `/${dirName}`
      : `${currentPath}/${dirName}`;
    setCurrentPath(newPath);
    // Exit search mode when navigating to a directory
    if (searchMode) {
      exitSearchMode();
    }
  }

  function navigateUp() {
    if (currentPath === "/") return;
    // Save current focused index before navigating away
    if (focusedIndex >= 0) {
      focusedIndexHistory.current.set(currentPath, focusedIndex);
    }
    const parentPath = currentPath.split("/").slice(0, -1).join("/") || "/";
    setCurrentPath(parentPath);
  }

  function getPathSegments() {
    return currentPath.split("/").filter(Boolean);
  }

  function navigateToSegment(index: number) {
    // Save current focused index before navigating away
    if (focusedIndex >= 0) {
      focusedIndexHistory.current.set(currentPath, focusedIndex);
    }
    const segments = getPathSegments();
    const newPath = "/" + segments.slice(0, index + 1).join("/");
    setCurrentPath(newPath);

    // In column view, also update the active column index
    if (viewMode === 'column') {
      const pathIndex = columnPath.findIndex(p => p === newPath);
      if (pathIndex >= 0) {
        setActiveColumnIndex(pathIndex);
        // Remove columns after the clicked segment
        const newPaths = columnPath.slice(0, pathIndex + 1);
        if (newPaths.length !== columnPath.length) {
          setColumnPath(newPaths);
        }
      }
    }
  }

  // Storage detection helpers
  function isInternalStorage(path: string): boolean {
    return path.startsWith("/storage/emulated/0") || path === "/storage/emulated/0";
  }

  function isExternalSD(path: string): boolean {
    // External SD cards typically have paths like /storage/XXXX-XXXX
    const match = path.match(/^\/storage\/[0-9A-F]{4}-[0-9A-F]{4}/i);
    return match !== null;
  }

  function getDisplaySegments(): { label: string; isStorage: boolean; actualIndex: number }[] {
    const segments = getPathSegments();
    const result: { label: string; isStorage: boolean; actualIndex: number }[] = [];

    // Check if we're in internal storage
    if (isInternalStorage(currentPath)) {
      // Add internal storage label
      result.push({ label: "Internal storage", isStorage: true, actualIndex: -1 });

      // Add segments after /storage/emulated/0
      const internalPrefix = ["storage", "emulated", "0"];
      segments.forEach((seg, idx) => {
        if (!internalPrefix.includes(seg)) {
          result.push({ label: seg, isStorage: false, actualIndex: idx });
        }
      });
    } else if (isExternalSD(currentPath)) {
      // Add SD card label
      result.push({ label: "SD Card", isStorage: true, actualIndex: -1 });

      // Add segments after /storage/XXXX-XXXX
      let foundSD = false;
      segments.forEach((seg, idx) => {
        if (foundSD) {
          result.push({ label: seg, isStorage: false, actualIndex: idx });
        } else if (seg.match(/^[0-9A-F]{4}-[0-9A-F]{4}$/i)) {
          foundSD = true;
        }
      });
    } else {
      // Regular path display
      segments.forEach((seg, idx) => {
        result.push({ label: seg, isStorage: false, actualIndex: idx });
      });
    }

    return result;
  }

  function navigateToHome() {
    // Save current focused index before navigating away
    if (focusedIndex >= 0) {
      focusedIndexHistory.current.set(currentPath, focusedIndex);
    }
    // Navigate to the detected storage path (or fall back to /storage/emulated/0)
    setCurrentPath(currentPath.startsWith("/storage/emulated/0")
      ? "/storage/emulated/0"
      : "/storage/emulated/0");
  }

  function getVisibleFiles() {
    const visibleFiles = showHiddenFiles
      ? files
      : files.filter(file => !file.name.startsWith('.'));

    // Sort based on selected column and direction
    return visibleFiles.sort((a, b) => {
      // Always keep directories grouped (at top if asc, bottom if desc for most columns)
      const dirComparison = sortColumn === 'name' && sortDirection === 'desc'
        ? (a.is_directory && !b.is_directory ? 1 : !a.is_directory && b.is_directory ? -1 : 0)
        : (a.is_directory && !b.is_directory ? -1 : !a.is_directory && b.is_directory ? 1 : 0);

      if (dirComparison !== 0) return dirComparison;

      let comparison = 0;

      switch (sortColumn) {
        case 'name':
          comparison = a.name.toLowerCase().localeCompare(b.name.toLowerCase());
          break;
        case 'size':
          const sizeA = a.is_directory ? 0 : parseInt(a.size);
          const sizeB = b.is_directory ? 0 : parseInt(b.size);
          comparison = sizeA - sizeB;
          break;
        case 'date':
          comparison = a.date.localeCompare(b.date);
          break;
      }

      return sortDirection === 'asc' ? comparison : -comparison;
    });
  }

  function isImageFile(extension: string | null): boolean {
    if (!extension) return false;
    const ext = extension.toLowerCase();
    return ['jpg', 'jpeg', 'png', 'gif', 'webp', 'bmp'].includes(ext);
  }

  function isVideoFile(extension: string | null): boolean {
    if (!extension) return false;
    const ext = extension.toLowerCase();
    return ['mp4', 'avi', 'mov', 'mkv', 'webm', '3gp', 'm4v'].includes(ext);
  }

  function needsThumbnail(file: FileEntry): boolean {
    return !file.is_directory && (isImageFile(file.extension) || isVideoFile(file.extension));
  }

  async function loadThumbnail(file: FileEntry, filePath: string) {
    if (!thumbnailsEnabled || !selectedDevice) return;

    // Check cache first
    if (thumbnailCache.has(filePath)) {
      return;
    }

    // Capture the current device ID to check if it changes during loading
    const deviceAtStart = selectedDevice;

    console.log(`Loading thumbnail - filePath: ${filePath}, extension: ${file.extension}, size: ${file.size}`);

    try {
      const thumbnailData = await invoke<string>("get_thumbnail", {
        deviceId: selectedDevice,
        filePath: filePath,
        extension: file.extension || "",
        fileSize: file.size,
      });

      // Only update cache if we're still on the same device (user hasn't navigated away)
      if (selectedDevice !== deviceAtStart) {
        console.log(`⊘ Thumbnail load aborted for ${file.name}: device changed during load`);
        return;
      }

      console.log(`Thumbnail result for ${file.name}:`, thumbnailData.substring(0, 50));

      if (thumbnailData && !thumbnailData.includes("placeholder") && !thumbnailData.includes("size-too-large")) {
        setThumbnailCache(prev => new Map(prev).set(filePath, thumbnailData));
        console.log(`✓ Thumbnail cached for ${file.name}`);
      } else {
        console.warn(`✗ Thumbnail skipped for ${file.name}: ${thumbnailData}`);
      }
    } catch (err) {
      // Only show error if we're still on the same device
      if (selectedDevice === deviceAtStart) {
        console.error(`✗ Failed to load thumbnail for ${file.name}:`, err);
        setError(`Thumbnail error for ${file.name}: ${err}`);
      } else {
        console.log(`⊘ Thumbnail error suppressed for ${file.name}: user navigated away`);
      }
    }
  }

  function handleFileSelect(fileName: string, index: number, event: React.MouseEvent) {
    if (event.shiftKey && lastSelectedIndex !== -1) {
      // Range select with Shift
      const visibleFiles = getDisplayFiles();
      const start = Math.min(lastSelectedIndex, index);
      const end = Math.max(lastSelectedIndex, index);
      const rangeFiles = visibleFiles.slice(start, end + 1).map(f => f.name);

      setSelectedFiles(prev => {
        const newSet = new Set(prev);
        rangeFiles.forEach(name => newSet.add(name));
        return newSet;
      });
    } else if (event.ctrlKey || event.metaKey) {
      // Multi-select with Ctrl/Cmd
      setSelectedFiles(prev => {
        const newSet = new Set(prev);
        if (newSet.has(fileName)) {
          newSet.delete(fileName);
        } else {
          newSet.add(fileName);
        }
        return newSet;
      });
      setLastSelectedIndex(index);
    } else {
      // Single select
      setSelectedFiles(new Set([fileName]));
      setLastSelectedIndex(index);
    }
  }

  function selectAll() {
    const visibleFiles = getVisibleFiles();
    setSelectedFiles(new Set(visibleFiles.map(f => f.name)));
  }

  function clearSelection() {
    setSelectedFiles(new Set());
    setLastSelectedIndex(-1);
  }

  async function performDelete() {
    if (!selectedDevice || selectedFiles.size === 0) return;

    setDeleting(true);
    setError("");

    const filesToDelete = Array.from(selectedFiles);
    let successCount = 0;
    let errorCount = 0;

    for (const fileName of filesToDelete) {
      // Find file in both files and searchResults
      const file = files.find(f => f.name === fileName) || searchResults.find(f => f.name === fileName);
      if (!file) continue;

      // If fileName starts with /, it's already a full path (from search results)
      const filePath = fileName.startsWith("/")
        ? fileName
        : currentPath === "/"
        ? `/${fileName}`
        : `${currentPath}/${fileName}`;

      try {
        await invoke("delete_file", {
          deviceId: selectedDevice,
          filePath: filePath,
          isDirectory: file.is_directory,
        });
        successCount++;
      } catch (err) {
        errorCount++;
        setError(`Failed to delete ${fileName}: ${err}`);
        console.error(`Delete error for ${fileName}:`, err);
      }
    }

    setDeleting(false);
    setShowDeleteConfirm(false);
    setSelectedFiles(new Set());

    const deleteMessage = errorCount > 0
      ? `Deleted ${successCount} file(s), ${errorCount} failed`
      : "";

    if (successCount > 0) {
      if (searchMode) {
        // Re-run the search to update results
        await performSearch();
      } else {
        // Refresh file list
        await loadFiles();
      }
    }

    if (deleteMessage) {
      setError(deleteMessage);
    }
  }

  function startRename(index: number, currentName: string) {
    setRenamingIndex(index);
    setRenameValue(currentName);
    // Focus the input after a short delay to ensure it's rendered
    setTimeout(() => {
      renameInputRef.current?.focus();
      renameInputRef.current?.select();
    }, 0);
  }

  function cancelRename() {
    setRenamingIndex(-1);
    setRenameValue("");
  }

  async function confirmRename() {
    if (!selectedDevice || renamingIndex < 0 || !renameValue.trim()) {
      cancelRename();
      return;
    }

    const file = getDisplayFiles()[renamingIndex];
    if (!file) {
      cancelRename();
      return;
    }

    // If name hasn't changed, just cancel
    if (renameValue === file.name) {
      cancelRename();
      return;
    }

    const filePath = file.name.startsWith("/")
      ? file.name
      : currentPath === "/"
      ? `/${file.name}`
      : `${currentPath}/${file.name}`;

    try {
      setLoading(true);
      setError("");

      await invoke("rename_file", {
        deviceId: selectedDevice,
        oldPath: filePath,
        newName: renameValue.trim(),
      });

      setSuccessMessage(`Renamed to "${renameValue}"`);

      // Store the new filename so we can focus on it after reload
      justRenamedFile.current = renameValue.trim();

      // Refresh file list
      if (searchMode) {
        await performSearch();
      } else {
        await loadFiles();
      }
    } catch (err) {
      setError(`Failed to rename: ${err}`);
      console.error("Rename error:", err);
    } finally {
      setLoading(false);
      cancelRename();
    }
  }

  async function performSearch() {
    if (!selectedDevice || !searchQuery.trim()) return;

    setSearching(true);
    setError("");

    try {
      const results = await invoke<FileEntry[]>("search_files", {
        deviceId: selectedDevice,
        searchPath: currentPath,
        pattern: searchQuery,
        recursive: searchRecursive,
      });
      setSearchResults(results);
      setSearchMode(true);
    } catch (err) {
      setError(`Search failed: ${err}`);
      setSearchResults([]);
    } finally {
      setSearching(false);
    }
  }

  function exitSearchMode() {
    setSearchMode(false);
    setSearchQuery("");
    setSearchResults([]);
    setSelectedFiles(new Set());
  }

  async function handleDownload() {
    if (!selectedDevice || selectedFiles.size === 0) return;

    const selectedFileNames = Array.from(selectedFiles);

    // Filter out directories
    const filesToDownload = selectedFileNames
      .map(fileName => files.find(f => f.name === fileName) || searchResults.find(f => f.name === fileName))
      .filter(file => file && !file.is_directory);

    if (filesToDownload.length === 0) {
      setError("Cannot download directories. Please select files only.");
      return;
    }

    try {
      // Show directory picker dialog
      const selectedDir = await open({
        directory: true,
        multiple: false,
        title: "Select Download Directory",
      });

      if (!selectedDir) {
        // User cancelled
        return;
      }

      const downloadDir = typeof selectedDir === 'string' ? selectedDir : selectedDir[0];

      setDownloading(true);
      setError("");
      setSuccessMessage("");

      let successCount = 0;
      let errorCount = 0;
      const totalFiles = filesToDownload.length;

      // Download each file
      for (let i = 0; i < filesToDownload.length; i++) {
        const file = filesToDownload[i];
        if (!file) continue;

        // Get the full path on device
        const devicePath = file.name.startsWith("/")
          ? file.name
          : currentPath === "/"
          ? `/${file.name}`
          : `${currentPath}/${file.name}`;

        // Extract just the filename (not the full path)
        const fileName = file.name.startsWith("/") ? file.name.split('/').pop() || file.name : file.name;

        // Update progress
        setDownloadProgress(`Downloading ${i + 1} of ${totalFiles}: ${fileName}`);

        // Build the local save path with the same name as source
        const localPath = await join(downloadDir, fileName);

        try {
          await invoke("download_file", {
            deviceId: selectedDevice,
            devicePath: devicePath,
            localPath: localPath,
          });
          successCount++;
        } catch (err) {
          errorCount++;
          console.error(`Download error for ${fileName}:`, err);
        }
      }

      setDownloading(false);
      setDownloadProgress("");
      setSelectedFiles(new Set());

      if (errorCount > 0) {
        setError(`Downloaded ${successCount} file(s), ${errorCount} failed`);
      } else {
        setSuccessMessage(`Successfully downloaded ${successCount} file(s)`);
        // Clear success message after 5 seconds
        setTimeout(() => setSuccessMessage(""), 5000);
      }
    } catch (err) {
      setDownloading(false);
      setDownloadProgress("");
      setError(`Failed to download files: ${err}`);
      console.error(`Download error:`, err);
    }
  }

  async function handleUpload() {
    if (!selectedDevice) return;

    try {
      // Show file picker dialog
      const selected = await open({
        multiple: false,
        title: "Select File to Upload",
      });

      if (!selected) {
        // User cancelled
        return;
      }

      // Get the file path (open returns string | string[] | null)
      const localPath = typeof selected === 'string' ? selected : selected[0];

      // Extract just the filename from the path
      const fileName = localPath.split('/').pop() || 'file';

      // Upload to current directory
      const devicePath = currentPath === "/"
        ? `/${fileName}`
        : `${currentPath}/${fileName}`;

      setUploading(true);
      setError("");

      // Upload the file
      await invoke("upload_file", {
        deviceId: selectedDevice,
        localPath: localPath,
        devicePath: devicePath,
      });

      setUploading(false);

      // Refresh file list to show the new file
      await loadFiles();
    } catch (err) {
      setUploading(false);
      setError(`Failed to upload file: ${err}`);
      console.error(`Upload error:`, err);
    }
  }

  // Drag and drop handlers
  function handleDragOver(e: React.DragEvent) {
    e.preventDefault();
    e.stopPropagation();
    if (!isDragging) {
      setIsDragging(true);
    }
  }

  function handleDragLeave(e: React.DragEvent) {
    e.preventDefault();
    e.stopPropagation();
    // Only set isDragging false if leaving the main container
    if (e.currentTarget === e.target) {
      setIsDragging(false);
    }
  }

  function handleDrop(e: React.DragEvent) {
    e.preventDefault();
    e.stopPropagation();
    // isDragging will be set to false when Tauri event fires
  }

  // Listen for Tauri file drop events
  useEffect(() => {
    console.log("Setting up file drop listeners...");

    async function handleFileDrop(payload: any, eventName: string) {
      console.log(`File drop event received from ${eventName}:`, payload);
      console.log("Payload type:", typeof payload, "Is array:", Array.isArray(payload));
      setIsDragging(false);

      if (!selectedDevice) {
        console.error("No device selected");
        setError("No device selected");
        return;
      }

      // Handle different payload formats
      let filePaths: string[] = [];
      if (Array.isArray(payload)) {
        filePaths = payload;
      } else if (typeof payload === 'string') {
        filePaths = [payload];
      } else if (payload && typeof payload === 'object' && payload.paths) {
        filePaths = payload.paths;
      } else {
        console.error("Unknown payload format:", payload);
        setError("Invalid file drop format");
        return;
      }

      console.log("Processed file paths:", filePaths);

      if (filePaths.length === 0) {
        console.log("No files in drop");
        return;
      }

      console.log(`Starting upload of ${filePaths.length} file(s) to device ${selectedDevice} at path ${currentPath}`);
      setUploading(true);
      setError("");
      setSuccessMessage("");

      let successCount = 0;
      let errorCount = 0;

      for (const localPath of filePaths) {
        try {
          const fileName = localPath.split('/').pop() || localPath.split('\\').pop() || 'file';

          // Upload to current directory
          const devicePath = currentPath === "/"
            ? `/${fileName}`
            : `${currentPath}/${fileName}`;

          console.log(`Uploading ${fileName} to ${devicePath}`);

          await invoke("upload_file", {
            deviceId: selectedDevice,
            localPath: localPath,
            devicePath: devicePath,
          });

          console.log(`Successfully uploaded ${fileName}`);
          successCount++;
        } catch (err) {
          errorCount++;
          console.error(`Upload error for ${localPath}:`, err);
        }
      }

      setUploading(false);

      // Refresh file list to show new files
      console.log("Refreshing file list after upload");
      try {
        setLoading(true);
        setError("");
        const response: FileEntry[] = await invoke("list_files", {
          deviceId: selectedDevice,
          path: currentPath,
        });
        setFiles(response);
        setLoading(false);
      } catch (err) {
        setLoading(false);
        console.error("Error refreshing files:", err);
      }

      if (errorCount > 0) {
        setError(`Uploaded ${successCount} file(s), ${errorCount} failed`);
      } else {
        setSuccessMessage(`Successfully uploaded ${successCount} file(s)`);
        setTimeout(() => setSuccessMessage(""), 5000);
      }
    }

    // Try multiple event names for Tauri v2 compatibility
    const eventNames = ['tauri://file-drop', 'tauri://drop', 'tauri://drag-drop', 'tauri://drop-over'];
    const unlisteners: Promise<() => void>[] = [];

    eventNames.forEach(eventName => {
      console.log(`Registering listener for: ${eventName}`);
      const unlisten = listen<any>(eventName, (event) => {
        console.log(`Event fired: ${eventName}`, event);
        handleFileDrop(event.payload, eventName);
      });
      unlisteners.push(unlisten);
    });

    return () => {
      console.log("Cleaning up file drop listeners");
      unlisteners.forEach(unlisten => {
        unlisten.then(fn => fn());
      });
    };
  }, [selectedDevice, currentPath]);

  function getDisplayFiles(): FileEntry[] {
    if (searchMode) {
      return searchResults;
    }
    return getVisibleFiles();
  }

  if (adbAvailable === false) {
    return (
      <div className="container">
        <div className="error-screen">
          <h1>ADB Not Found</h1>
          <p>DroidDock requires ADB (Android Debug Bridge) to be installed.</p>
          {adbPath && <p className="adb-path-info">Tried: {adbPath}</p>}

          <div className="adb-setup">
            <h3>Option 1: Install ADB</h3>
            <p>Install via Homebrew: <code>brew install android-platform-tools</code></p>
            <p>Or download from: <a href="https://developer.android.com/tools/releases/platform-tools" target="_blank">Android Platform Tools</a></p>

            <h3>Option 2: Set Custom ADB Path</h3>
            <p>If you already have ADB installed, specify its location:</p>
            <div className="custom-path-input">
              <input
                type="text"
                placeholder="/opt/homebrew/bin/adb"
                value={customAdbPath}
                onChange={(e) => setCustomAdbPath(e.target.value)}
              />
              <button onClick={setCustomAdb}>Set Path</button>
            </div>
            <p className="hint">Common locations: /opt/homebrew/bin/adb, /usr/local/bin/adb</p>
          </div>

          <button onClick={checkAdb} className="retry-btn">Retry Detection</button>
        </div>
      </div>
    );
  }

  return (
    <div
      className="container"
      onDragOver={handleDragOver}
      onDragLeave={handleDragLeave}
      onDrop={handleDrop}
    >
      {isDragging && (
        <div className="drag-overlay">
          <div className="drag-overlay-content">
            <div className="drag-overlay-icon">📁</div>
            <div className="drag-overlay-text">Drop files here to upload</div>
          </div>
        </div>
      )}
      <header>
        <h1>DroidDock</h1>
        <div className="device-selector">
          <label>Device:</label>
          <select
            value={selectedDevice}
            onChange={(e) => setSelectedDevice(e.target.value)}
            disabled={devices.length === 0}
          >
            <option value="">Select a device</option>
            {devices.map((device) => (
              <option key={device.id} value={device.id}>
                {device.id} ({device.status})
              </option>
            ))}
          </select>
          <button onClick={loadDevices}>Refresh</button>
          <div className="settings-dropdown">
            <button
              onClick={() => setSettingsOpen(!settingsOpen)}
              title="Settings"
            >
              ⋯
            </button>
            {settingsOpen && (
              <div className="settings-menu">
                <div className="settings-item">
                  <label className="toggle-label">
                    <span>Show Thumbnails</span>
                    <input
                      type="checkbox"
                      checked={thumbnailsEnabled}
                      onChange={(e) => setThumbnailsEnabled(e.target.checked)}
                      className="toggle-checkbox"
                    />
                    <span className="toggle-switch"></span>
                  </label>
                </div>
                <div className="settings-item">
                  <label className="toggle-label">
                    <span>Show Hidden Files</span>
                    <input
                      type="checkbox"
                      checked={showHiddenFiles}
                      onChange={(e) => setShowHiddenFiles(e.target.checked)}
                      className="toggle-checkbox"
                    />
                    <span className="toggle-switch"></span>
                  </label>
                </div>
                <div className="settings-divider"></div>
                <div className="settings-item">
                  <label className="sort-label">Sort by:</label>
                  <select
                    value={sortColumn}
                    onChange={(e) => setSortColumn(e.target.value as 'name' | 'size' | 'date')}
                    className="sort-select"
                  >
                    <option value="name">Name</option>
                    <option value="size">Size</option>
                    <option value="date">Date</option>
                  </select>
                </div>
                <div className="settings-item">
                  <label className="sort-label">Direction:</label>
                  <select
                    value={sortDirection}
                    onChange={(e) => setSortDirection(e.target.value as 'asc' | 'desc')}
                    className="sort-select"
                  >
                    <option value="asc">Ascending</option>
                    <option value="desc">Descending</option>
                  </select>
                </div>
                <div className="settings-divider"></div>
                <div className="settings-item">
                  <button
                    onClick={() => {
                      setShowShortcutsHelp(true);
                      setSettingsOpen(false);
                    }}
                    className="shortcuts-btn"
                  >
                    ⌨️ Keyboard Shortcuts
                  </button>
                </div>
              </div>
            )}
          </div>
        </div>
      </header>

      {error && (
        <div className="error">
          {error}
          <button className="close-btn" onClick={() => setError("")} title="Close">×</button>
        </div>
      )}
      {successMessage && (
        <div className="success">
          {successMessage}
          <button className="close-btn" onClick={() => setSuccessMessage("")} title="Close">×</button>
        </div>
      )}
      {downloadProgress && (
        <div className="info">
          {downloadProgress}
          <button className="close-btn" onClick={() => setDownloadProgress("")} title="Close">×</button>
        </div>
      )}

      {selectedDevice && (
        <>
          <div className="breadcrumb">
            {viewMode === 'column' ? (
              // In column view, show full path without shortening
              <>
                <span>
                  <button
                    onClick={() => setCurrentPath('/')}
                    className="breadcrumb-btn"
                  >
                    /
                  </button>
                </span>
                {getPathSegments().map((segment, index) => (
                  <span key={index}>
                    <span className="separator">→</span>
                    <button
                      onClick={() => navigateToSegment(index)}
                      className="breadcrumb-btn"
                    >
                      {segment}
                    </button>
                  </span>
                ))}
              </>
            ) : (
              // In other views, use the display segments (shortened)
              getDisplaySegments().map((segment, index) => (
                <span key={index}>
                  {index > 0 && <span className="separator">→</span>}
                  <button
                    onClick={() => {
                      if (segment.isStorage) {
                        navigateToHome();
                      } else {
                        navigateToSegment(segment.actualIndex);
                      }
                    }}
                    className="breadcrumb-btn"
                  >
                    {segment.label}
                  </button>
                </span>
              ))
            )}
          </div>

          <div className="toolbar">
            <div className="search-bar">
              <input
                ref={searchInputRef}
                type="text"
                placeholder="Search files..."
                value={searchQuery}
                onChange={(e) => setSearchQuery(e.target.value)}
                onKeyDown={(e) => e.key === 'Enter' && performSearch()}
                className="search-input"
              />
              <label className="search-option">
                <input
                  type="checkbox"
                  checked={searchRecursive}
                  onChange={(e) => setSearchRecursive(e.target.checked)}
                />
                All subdirectories
              </label>
              <button
                onClick={performSearch}
                disabled={!searchQuery.trim() || searching}
                className="search-btn"
              >
                {searching ? "Searching..." : "Search"}
              </button>
              {searchMode && (
                <button onClick={exitSearchMode} className="clear-search-btn">
                  Clear
                </button>
              )}
              <button
                onClick={handleUpload}
                disabled={uploading}
                className="upload-btn"
                title="Upload file to current directory"
              >
                {uploading ? "Uploading..." : "Upload"}
              </button>
            </div>

            <div className="view-toggle">
              <button
                onClick={() => setViewMode('table')}
                className={`view-btn ${viewMode === 'table' ? 'active' : ''}`}
                title="Table view (Cmd+1)"
              >
                ☰
              </button>
              <button
                onClick={() => setViewMode('grid')}
                className={`view-btn ${viewMode === 'grid' ? 'active' : ''}`}
                title="Grid view (Cmd+2)"
              >
                ⊞
              </button>
              <button
<<<<<<< HEAD
                onClick={() => setViewMode('column')}
                className={`view-btn ${viewMode === 'column' ? 'active' : ''}`}
                title="Column view (Cmd+3)"
              >
                ▦
=======
                onClick={() => setViewMode('list')}
                className={`view-btn ${viewMode === 'list' ? 'active' : ''}`}
                title="List view"
              >
                ≡
>>>>>>> 992ecaaa
              </button>
              {viewMode === 'grid' && (
                <div className="zoom-controls">
                  <button
                    onClick={() => setIconSize('small')}
                    className={`zoom-btn ${iconSize === 'small' ? 'active' : ''}`}
                    title="Small icons"
                  >
                    −
                  </button>
                  <button
                    onClick={() => setIconSize('medium')}
                    className={`zoom-btn ${iconSize === 'medium' ? 'active' : ''}`}
                    title="Medium icons"
                  >
                    ●
                  </button>
                  <button
                    onClick={() => setIconSize('large')}
                    className={`zoom-btn ${iconSize === 'large' ? 'active' : ''}`}
                    title="Large icons"
                  >
                    ◐
                  </button>
                  <button
                    onClick={() => setIconSize('xlarge')}
                    className={`zoom-btn ${iconSize === 'xlarge' ? 'active' : ''}`}
                    title="Extra large icons"
                  >
                    ○
                  </button>
                </div>
              )}
            </div>

            <div className="file-actions">
              {selectedFiles.size > 0 && (
                <>
                  <span className="selection-count">
                    {selectedFiles.size} selected
                  </span>
                  <button onClick={clearSelection} className="clear-selection-btn">
                    Clear
                  </button>
                  <button
                    onClick={handleDownload}
                    disabled={downloading}
                    className="download-btn"
                    title={`Download ${selectedFiles.size} file(s)`}
                  >
                    {downloading ? "Downloading..." : "Download"}
                  </button>
                  <button
                    onClick={() => setShowDeleteConfirm(true)}
                    disabled={deleting}
                    className="delete-btn"
                  >
                    Delete
                  </button>
                </>
              )}
            </div>
          </div>

          {searchMode && (
            <div className="search-info">
              Showing {searchResults.length} result(s) for "{searchQuery}"
              {searchRecursive ? ` (including subdirectories of ${currentPath})` : ` (in ${currentPath} only)`}
            </div>
          )}

          <div className="file-list">
            {loading ? (
              <div className="loading">Loading...</div>
<<<<<<< HEAD
            ) : viewMode === 'column' ? (
              <div className="column-view">
                {columnPath.map((path, columnIndex) => {
                  const files = columnFiles.get(path) || [];
                  const visibleFiles = showHiddenFiles
                    ? files
                    : files.filter(file => !file.name.startsWith('.'));
                  const selectedIndex = columnSelected.get(path) ?? -1;
                  const isActiveColumn = columnIndex === activeColumnIndex;

                  return (
                    <div
                      key={columnIndex}
                      className={`column-list ${isActiveColumn ? 'active' : ''}`}
                      data-column-index={columnIndex}
                    >
                      {visibleFiles.map((file, fileIndex) => {
                        const isSelected = fileIndex === selectedIndex;
                        return (
                          <div
                            key={fileIndex}
                            onClick={() => selectColumnItem(columnIndex, fileIndex, file)}
                            className={`column-item ${file.is_directory ? 'directory' : 'file'} ${isSelected ? 'selected' : ''}`}
                          >
                            <span className="column-item-icon">{file.is_directory ? "📁" : "📄"}</span>
                            <span className="column-item-name">{file.name}</span>
                            {file.is_directory && <span className="column-item-arrow">›</span>}
                          </div>
                        );
                      })}
                      {visibleFiles.length === 0 && (
                        <div className="column-empty">
                          {showHiddenFiles ? "No files" : "No visible files"}
                        </div>
                      )}
                    </div>
                  );
                })}
=======
            ) : viewMode === 'list' ? (
              <div className="list-view">
                {getDisplayFiles().map((file, index) => (
                  <ListItem
                    key={index}
                    file={file}
                    fileIndex={index}
                    onNavigate={() => file.is_directory && navigateToDirectory(file.name)}
                    isSelected={selectedFiles.has(file.name)}
                    isFocused={focusedIndex === index}
                    onSelect={(idx, e) => handleFileSelect(file.name, idx, e)}
                  />
                ))}
                {getDisplayFiles().length === 0 && !loading && (
                  <div className="empty">
                    {searchMode
                      ? "No files found"
                      : showHiddenFiles
                      ? "No files in this directory"
                      : "No visible files (hidden files are filtered)"}
                  </div>
                )}
>>>>>>> 992ecaaa
              </div>
            ) : viewMode === 'table' ? (
              <table>
                <thead>
                  <tr>
                    <th>Name</th>
                    <th>Size</th>
                    <th>Date</th>
                  </tr>
                </thead>
                <tbody>
                  {getDisplayFiles().map((file, index) => (
                    <FileRow
                      key={index}
                      file={file}
                      fileIndex={index}
                      currentPath={currentPath}
                      thumbnailsEnabled={thumbnailsEnabled}
                      thumbnailCache={thumbnailCache}
                      loadThumbnail={loadThumbnail}
                      needsThumbnail={needsThumbnail}
                      onNavigate={() => file.is_directory && navigateToDirectory(file.name)}
                      isSelected={selectedFiles.has(file.name)}
                      isFocused={focusedIndex === index}
                      onSelect={(idx, e) => handleFileSelect(file.name, idx, e)}
                      isRenaming={renamingIndex === index}
                      renameValue={renameValue}
                      onRenameChange={setRenameValue}
                      onRenameConfirm={confirmRename}
                      onRenameCancel={cancelRename}
                      renameInputRef={renameInputRef}
                    />
                  ))}
                  {getDisplayFiles().length === 0 && !loading && (
                    <tr>
                      <td colSpan={3} className="empty">
                        {searchMode
                          ? "No files found"
                          : showHiddenFiles
                          ? "No files in this directory"
                          : "No visible files (hidden files are filtered)"}
                      </td>
                    </tr>
                  )}
                </tbody>
              </table>
            ) : (
              <div className={`grid-view grid-${iconSize}`}>
                {getDisplayFiles().map((file, index) => (
                  <GridItem
                    key={index}
                    file={file}
                    fileIndex={index}
                    currentPath={currentPath}
                    thumbnailsEnabled={thumbnailsEnabled}
                    thumbnailCache={thumbnailCache}
                    loadThumbnail={loadThumbnail}
                    needsThumbnail={needsThumbnail}
                    onNavigate={() => file.is_directory && navigateToDirectory(file.name)}
                    isSelected={selectedFiles.has(file.name)}
                    isFocused={focusedIndex === index}
                    onSelect={(idx, e) => handleFileSelect(file.name, idx, e)}
                  />
                ))}
                {getDisplayFiles().length === 0 && !loading && (
                  <div className="empty">
                    {searchMode
                      ? "No files found"
                      : showHiddenFiles
                      ? "No files in this directory"
                      : "No visible files (hidden files are filtered)"}
                  </div>
                )}
              </div>
            )}
          </div>

          <StatusBar
            storageInfo={storageInfo}
            fileCount={getDisplayFiles().length}
            selectedCount={selectedFiles.size}
          />
        </>
      )}

      {showDeleteConfirm && (
        <div className="modal-overlay" onClick={() => setShowDeleteConfirm(false)}>
          <div className="modal-dialog" onClick={(e) => e.stopPropagation()}>
            <h3>Confirm Deletion</h3>
            <p>
              Are you sure you want to delete {selectedFiles.size} item(s)?
            </p>
            <p className="warning-text">
              This action cannot be undone.
            </p>
            <div className="modal-actions">
              <button
                onClick={() => setShowDeleteConfirm(false)}
                disabled={deleting}
                className="cancel-btn"
              >
                Cancel
              </button>
              <button
                onClick={performDelete}
                disabled={deleting}
                className="confirm-delete-btn"
              >
                {deleting ? "Deleting..." : "Delete"}
              </button>
            </div>
          </div>
        </div>
      )}

      {showShortcutsHelp && (
        <div className="modal-overlay" onClick={() => setShowShortcutsHelp(false)}>
          <div className="modal-dialog shortcuts-dialog" onClick={(e) => e.stopPropagation()}>
            <h3>⌨️ Keyboard Shortcuts</h3>
            <div className="shortcuts-grid">
              <div className="shortcuts-section">
                <h4>Navigation</h4>
                <div className="shortcut-item">
                  <span className="shortcut-keys">↑ ↓</span>
                  <span className="shortcut-desc">Navigate in list view</span>
                </div>
                <div className="shortcut-item">
                  <span className="shortcut-keys">↑ ↓ ← →</span>
                  <span className="shortcut-desc">Navigate in grid view</span>
                </div>
                <div className="shortcut-item">
                  <span className="shortcut-keys">Cmd + ↑</span>
                  <span className="shortcut-desc">Go to parent directory</span>
                </div>
                <div className="shortcut-item">
                  <span className="shortcut-keys">Cmd + O</span>
                  <span className="shortcut-desc">Open focused folder</span>
                </div>
              </div>

              <div className="shortcuts-section">
                <h4>Selection</h4>
                <div className="shortcut-item">
                  <span className="shortcut-keys">Space</span>
                  <span className="shortcut-desc">Toggle selection on focused file</span>
                </div>
                <div className="shortcut-item">
                  <span className="shortcut-keys">Cmd + A</span>
                  <span className="shortcut-desc">Select all files</span>
                </div>
                <div className="shortcut-item">
                  <span className="shortcut-keys">Esc</span>
                  <span className="shortcut-desc">Close popup/clear selection/focus</span>
                </div>
              </div>

              <div className="shortcuts-section">
                <h4>File Actions</h4>
                <div className="shortcut-item">
                  <span className="shortcut-keys">Enter</span>
                  <span className="shortcut-desc">Rename focused file/folder</span>
                </div>
                <div className="shortcut-item">
                  <span className="shortcut-keys">Cmd + D</span>
                  <span className="shortcut-desc">Download selected/focused files</span>
                </div>
                <div className="shortcut-item">
                  <span className="shortcut-keys">Cmd + Delete</span>
                  <span className="shortcut-desc">Delete selected/focused files</span>
                </div>
              </div>

              <div className="shortcuts-section">
                <h4>View &amp; Search</h4>
                <div className="shortcut-item">
                  <span className="shortcut-keys">Cmd + 1</span>
                  <span className="shortcut-desc">Switch to table view</span>
                </div>
                <div className="shortcut-item">
                  <span className="shortcut-keys">Cmd + 2</span>
                  <span className="shortcut-desc">Switch to grid view</span>
                </div>
                <div className="shortcut-item">
                  <span className="shortcut-keys">Cmd + 3</span>
<<<<<<< HEAD
                  <span className="shortcut-desc">Switch to column view</span>
=======
                  <span className="shortcut-desc">Switch to list view</span>
>>>>>>> 992ecaaa
                </div>
                <div className="shortcut-item">
                  <span className="shortcut-keys">Cmd + F</span>
                  <span className="shortcut-desc">Focus search bar</span>
                </div>
                <div className="shortcut-item">
                  <span className="shortcut-keys">Cmd + T</span>
                  <span className="shortcut-desc">Toggle thumbnails</span>
                </div>
                <div className="shortcut-item">
                  <span className="shortcut-keys">Cmd + Shift + .</span>
                  <span className="shortcut-desc">Toggle hidden files</span>
                </div>
                <div className="shortcut-item">
                  <span className="shortcut-keys">Cmd + /</span>
                  <span className="shortcut-desc">Show this help</span>
                </div>
              </div>
            </div>
            <div className="modal-actions">
              <button
                onClick={() => setShowShortcutsHelp(false)}
                className="cancel-btn"
              >
                Close
              </button>
            </div>
          </div>
        </div>
      )}
    </div>
  );
}

export default App;<|MERGE_RESOLUTION|>--- conflicted
+++ resolved
@@ -402,15 +402,11 @@
   const [sortDirection, setSortDirection] = useState<'asc' | 'desc'>('asc');
 
   // View mode state
-<<<<<<< HEAD
-  const [viewMode, setViewMode] = useState<'table' | 'grid' | 'column'>('table');
-=======
-  const [viewMode, setViewMode] = useState<'table' | 'grid' | 'list'>(() => {
+  const [viewMode, setViewMode] = useState<'table' | 'grid' | 'list' | 'column'>(() => {
     // Load saved view mode from localStorage
     const saved = localStorage.getItem('droiddock-view-mode');
-    return (saved === 'table' || saved === 'grid' || saved === 'list') ? saved : 'table';
+    return (saved === 'table' || saved === 'grid' || saved === 'list' || saved === 'column') ? saved : 'table';
   });
->>>>>>> 992ecaaa
   const [iconSize, setIconSize] = useState<'small' | 'medium' | 'large' | 'xlarge'>('medium');
 
   // Column view state
@@ -725,8 +721,13 @@
         e.preventDefault();
         setViewMode('grid');
       }
-      // Cmd/Ctrl + 3: Switch to column view
+      // Cmd/Ctrl + 3: Switch to list view
       else if ((e.ctrlKey || e.metaKey) && e.key === '3') {
+        e.preventDefault();
+        setViewMode('list');
+      }
+      // Cmd/Ctrl + 4: Switch to column view
+      else if ((e.ctrlKey || e.metaKey) && e.key === '4') {
         e.preventDefault();
         setViewMode('column');
       }
@@ -776,7 +777,6 @@
                 setColumnPath(newPaths);
               }
 
-<<<<<<< HEAD
               setTimeout(() => {
                 const activeColumn = document.querySelector(`.column-list[data-column-index="${newActiveIndex}"]`);
                 activeColumn?.scrollIntoView({ inline: 'center', behavior: 'smooth' });
@@ -864,14 +864,6 @@
               const selectedItem = selectedItems?.[newSelected];
               selectedItem?.scrollIntoView({ block: 'nearest', behavior: 'smooth' });
             }, 0);
-=======
-        if (viewMode === 'table' || viewMode === 'list') {
-          // Table and List views: only up/down arrows
-          if (e.key === 'ArrowUp') {
-            newIndex = focusedIndex <= 0 ? displayFiles.length - 1 : focusedIndex - 1;
-          } else if (e.key === 'ArrowDown') {
-            newIndex = focusedIndex >= displayFiles.length - 1 ? 0 : focusedIndex + 1;
->>>>>>> 992ecaaa
           }
         } else {
           const displayFiles = getDisplayFiles();
@@ -2027,19 +2019,18 @@
                 ⊞
               </button>
               <button
-<<<<<<< HEAD
+                onClick={() => setViewMode('list')}
+                className={`view-btn ${viewMode === 'list' ? 'active' : ''}`}
+                title="List view (Cmd+3)"
+              >
+                ≡
+              </button>
+              <button
                 onClick={() => setViewMode('column')}
                 className={`view-btn ${viewMode === 'column' ? 'active' : ''}`}
-                title="Column view (Cmd+3)"
+                title="Column view (Cmd+4)"
               >
                 ▦
-=======
-                onClick={() => setViewMode('list')}
-                className={`view-btn ${viewMode === 'list' ? 'active' : ''}`}
-                title="List view"
-              >
-                ≡
->>>>>>> 992ecaaa
               </button>
               {viewMode === 'grid' && (
                 <div className="zoom-controls">
@@ -2114,7 +2105,6 @@
           <div className="file-list">
             {loading ? (
               <div className="loading">Loading...</div>
-<<<<<<< HEAD
             ) : viewMode === 'column' ? (
               <div className="column-view">
                 {columnPath.map((path, columnIndex) => {
@@ -2153,7 +2143,7 @@
                     </div>
                   );
                 })}
-=======
+              </div>
             ) : viewMode === 'list' ? (
               <div className="list-view">
                 {getDisplayFiles().map((file, index) => (
@@ -2176,7 +2166,6 @@
                       : "No visible files (hidden files are filtered)"}
                   </div>
                 )}
->>>>>>> 992ecaaa
               </div>
             ) : viewMode === 'table' ? (
               <table>
@@ -2361,11 +2350,11 @@
                 </div>
                 <div className="shortcut-item">
                   <span className="shortcut-keys">Cmd + 3</span>
-<<<<<<< HEAD
+                  <span className="shortcut-desc">Switch to list view</span>
+                </div>
+                <div className="shortcut-item">
+                  <span className="shortcut-keys">Cmd + 4</span>
                   <span className="shortcut-desc">Switch to column view</span>
-=======
-                  <span className="shortcut-desc">Switch to list view</span>
->>>>>>> 992ecaaa
                 </div>
                 <div className="shortcut-item">
                   <span className="shortcut-keys">Cmd + F</span>
